const ADDRESSES = require('../helper/coreAssets.json')
const sdk = require("@defillama/sdk");
const { staking } = require("../helper/staking");
const { getConfig } = require("../helper/cache");
const { sumTokens2 } = require("../helper/unwrapLPs");
const { getUniqueAddresses } = require("../helper/tokenMapping");

const ANGLE = "0x31429d1856ad1377a8a0079410b297e1a9e214c2";
const veANGLE = "0x0C462Dbb9EC8cD1630f1728B2CFD2769d09f0dd5";

const poolManagers_abi = {
  getTotalAsset: "uint256:getTotalAsset",
  token: "address:token",
};

// get Borrowing module vault managers list
async function getVaultManagersFromAPI(chain) {
  const chainIds = {
    ethereum: 1,
    polygon: 137,
    optimism: 10,
    arbitrum: 42161,
    fantom: 250,
    avax: 43114,
  };
  let chainId = chainIds[chain];
  let calls = [];
  let result = await getConfig(
    "angle/" + chain,
    "https://api.angle.money/v1/vaultManagers?chainId=" + chainId
  );

  for (const data of Object.values(result)) {
    const token = data.collateral;
    if (token) calls.push([token, data.address]);
  }
  return calls;
}

async function tvl(_, _1, _2, { api }) {
  const chain = api.chain
  const balances = {};
  const tokensAndOwners = [];
  if (chain === "ethereum") {
    // Registry will be released in next sdk of Angle + graphql endpoint to come
<<<<<<< HEAD
    const collaterals = {
      dai: ADDRESSES.ethereum.DAI,
      usdc: ADDRESSES.ethereum.USDC,
      frax: "0x853d955acef822db058eb8505911ed77f175b99e",
      fei: "0x956F47F50A910163D8BF957Cf5846D573E7f87CA",
      weth: ADDRESSES.ethereum.WETH,
    };

=======
>>>>>>> 23c7f593
    const agEUR = {
      contract: "0x1a7e4e63778B4f12a199C062f3eFdD288afCBce8",
      stableMasterFront: "0x5adDc89785D75C86aB939E9e15bfBBb7Fc086A87",
      poolManagers: {
        dai: "0xc9daabC677F3d1301006e723bD21C60be57a5915", // DAI
        // usdc: "0xe9f183FC656656f1F17af1F2b0dF79b8fF9ad8eD", // USDC disabled because of EULER hack
        fei: "0x53b981389Cfc5dCDA2DC2e903147B5DD0E985F44", // FEI
        frax: "0x6b4eE7352406707003bC6f6b96595FD35925af48", // FRAX
        weth: "0x3f66867b4b6eCeBA0dBb6776be15619F73BC30A2", // WETH
      },
    };

    // count the USDC in pool manager contract
    tokensAndOwners.push(['0xa0b86991c6218b36c1d19d4a2e9eb0ce3606eb48', '0xe9f183FC656656f1F17af1F2b0dF79b8fF9ad8eD']) // add USDC in USDC manager
    const poolManagers = getUniqueAddresses([agEUR].map(i => Object.values(i.poolManagers)).flat())

    let assets = await api.multiCall({
      calls: poolManagers,
      abi: poolManagers_abi["getTotalAsset"],
    });
    let tokens = await api.multiCall({
      calls: poolManagers,
      abi: poolManagers_abi["token"],
    });

    assets.forEach((output, i) =>
      sdk.util.sumSingleBalance(balances, tokens[i], output)
    );

    // AMOs
    const EUROC = "0x1aBaEA1f7C830bD89Acc67eC4af516284b1bC33c";
    const curvePool = "0xBa3436Fd341F2C8A928452Db3C5A3670d1d5Cc73";
    const sdagEUREUROC = "0x63f222079608EEc2DDC7a9acdCD9344a21428Ce7";
    const cvxagEUREUROCstaker = "0xA91fccC1ec9d4A2271B7A86a7509Ca05057C1A98";
    const AngleagEUREUROCStaker = "0xC1e8Dba1cbF29f1CaA8343CAe96d5AdFD9bca736";
    // pool TVL
    const [agEurBal, eurocBal, totPoolTokenSupply, sdagEUREUROCTVL, cvxagEUREUROCstakerTVL] = await Promise.all([
      api.call({ abi: 'erc20:balanceOf', target: agEUR.contract, params: curvePool }),
      api.call({ abi: 'erc20:balanceOf', target: EUROC, params: curvePool }),
      api.call({ abi: 'erc20:totalSupply', target: curvePool }),
      // Angle holdings of Curve agEUREUROC LP tokens (staked on Stake DAO and Convex)
      api.call({ abi: 'erc20:balanceOf', target: sdagEUREUROC, params: AngleagEUREUROCStaker }),
      api.call({ abi: 'erc20:balanceOf', target: cvxagEUREUROCstaker, params: AngleagEUREUROCStaker }),
    ])
    const eurocBalance = eurocBal * (+sdagEUREUROCTVL + +cvxagEUREUROCstakerTVL) / totPoolTokenSupply
    sdk.util.sumSingleBalance(balances, EUROC, eurocBalance);
  }

  // Borrowing module
  tokensAndOwners.push(...(await getVaultManagersFromAPI(chain)));
  return sumTokens2({ balances, api, tokensAndOwners });
}

/*
New networks will need to be added progressively. 
If not, the API call defaults to mainnet and the blockchain calls fail and return an error. 
*/

module.exports = {
  hallmarks: [
    [Math.floor(new Date('2023-03-13') / 1e3), 'Euler was hacked'],
  ],
  ethereum: {
    staking: staking(veANGLE, ANGLE, "ethereum"),
  },
  methodology: `TVL is retrieved on-chain by querying the total assets managed by the Core module, and the balances of the vaultManagers of the Borrowing module.`,
};

["ethereum", "polygon", "optimism", "arbitrum", "avax"].forEach((chain) => {
  if (!module.exports[chain]) module.exports[chain] = {};
  module.exports[chain].tvl = tvl
});<|MERGE_RESOLUTION|>--- conflicted
+++ resolved
@@ -1,4 +1,3 @@
-const ADDRESSES = require('../helper/coreAssets.json')
 const sdk = require("@defillama/sdk");
 const { staking } = require("../helper/staking");
 const { getConfig } = require("../helper/cache");
@@ -43,17 +42,6 @@
   const tokensAndOwners = [];
   if (chain === "ethereum") {
     // Registry will be released in next sdk of Angle + graphql endpoint to come
-<<<<<<< HEAD
-    const collaterals = {
-      dai: ADDRESSES.ethereum.DAI,
-      usdc: ADDRESSES.ethereum.USDC,
-      frax: "0x853d955acef822db058eb8505911ed77f175b99e",
-      fei: "0x956F47F50A910163D8BF957Cf5846D573E7f87CA",
-      weth: ADDRESSES.ethereum.WETH,
-    };
-
-=======
->>>>>>> 23c7f593
     const agEUR = {
       contract: "0x1a7e4e63778B4f12a199C062f3eFdD288afCBce8",
       stableMasterFront: "0x5adDc89785D75C86aB939E9e15bfBBb7Fc086A87",
