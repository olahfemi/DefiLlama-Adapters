const algosdk = require("algosdk")
const sdk = require('@defillama/sdk')
const { toUSDTBalances } = require('../helper/balances')
const fetch = (...args) => import('node-fetch').then(({default: fetch}) => fetch(...args));
const retry = require("async-retry");
const axios = require("axios");

const marketStrings = {
    underlying_cash : "uc",
    underlying_borrowed : "ub",
    underlying_reserves : "ur",
    active_collateral : "acc",
    oracle_price_scale_factor: "ops",
    lp_circulation: "lc"
}

const orderedAssets = ["ALGO", "STBL", "USDC", "goBTC", "goETH", "vALGO"]
const fixedValueStakingContracts = ["TINYMAN11_STBL_USDC_LP_STAKING", "ALGOFI-STBL-USDC-LP"]
const singleSideStakingContracts = ["DEFLY", "STBL", "OPUL"]
const variableValueStakingContracts = ["ALGOFI-STBL-ALGO-LP", "AF-XET-STBL-75BP-STAKING", "AF-GOBTC-STBL-25BP-STAKING", "AF-GOETH-STBL-25BP-STAKING", "AF-OPUL-STBL-75BP-STAKING",
                                        "AF-DEFLY-STBL-75BP-STAKING", "AF-NANO-USDC-STBL-5BP-STAKING", "AF-NANO-USDT-STBL-5BP-STAKING", "AF-NANO-USDT-USDC-5BP-STAKING",
                                        "AF-USDC-STBL-NANO-SUPER-STAKING", "AF-ZONE-STBL-75BP-STAKING", "AF-TINY-STBL-75BP-STAKING" ]
const stakingContracts = fixedValueStakingContracts.concat(variableValueStakingContracts).concat(singleSideStakingContracts)

const assetDictionary = {
    "ALGO": {
        "decimals": 6,
        "marketAppId": 465814065,
        "oracleAppId": 531724540,
        "oracleFieldName": "latest_twap_price"
    },
    "USDC": {
        "decimals": 6,
        "marketAppId": 465814103,
        "oracleAppId": 451327550,
        "oracleFieldName": "price"
    },
    "goBTC": {
        "decimals": 8,
        "marketAppId": 465814149,
        "oracleAppId": 531725044,
        "oracleFieldName": "latest_twap_price"
    },
    "goETH": {
        "decimals": 8,
        "marketAppId": 465814222,
        "oracleAppId": 531725449,
        "oracleFieldName": "latest_twap_price"
    },
    "STBL": {
        "decimals": 6,
        "marketAppId": 465814278,
        "oracleAppId": 451327550,
        "oracleFieldName": "price"
    },
    "vALGO": {
        "decimals": 6,
        "marketAppId": 465814318,
        "oracleAppId": 531724540,
        "oracleFieldName": "latest_twap_price",
    },
    "STAKING_CONTRACTS": {
        "STBL": {
            "decimals": 6,
            "assetId": 465865291,
            "marketAppId": 482608867,
        },
        "AF-USDC-STBL-NANO-SUPER-STAKING" : {
            "decimals": 6,
            "marketAppId" : 705657303,
            "poolAppId": 658337046,
        },
        "TINYMAN11_STBL_USDC_LP_STAKING" : {
            "decimals": 6,
            "marketAppId" : 553866305,
        },
        "ALGOFI-STBL-USDC-LP": {
            "marketAppId": 611867642,
            "decimals": 6,
        },
        "ALGOFI-STBL-ALGO-LP": {
            "poolAppId": 607645439,
            "marketAppId": 611801333,
            "decimals": 6,
        },
        "AF-XET-STBL-75BP-STAKING" : {
            "marketAppId" : 635812850,
            "poolAppId": 635256627,
            "decimals": 6,
        },
        "AF-GOBTC-STBL-25BP-STAKING" : {
            "marketAppId" : 635860537,
            "poolAppId": 635846127,
            "decimals": 6
        },
        "AF-GOETH-STBL-25BP-STAKING" : {
            "marketAppId" : 635864509,
            "poolAppId": 635853824,
            "decimals": 6
        },
        "AF-OPUL-STBL-75BP-STAKING" : {
            "marketAppId" : 637793356,
            "poolAppId": 637801923,
            "decimals": 6
        },
        "AF-DEFLY-STBL-75BP-STAKING" : {
            "marketAppId" : 639747119,
            "poolAppId": 624956175,
            "decimals": 6
        },
        "AF-NANO-USDC-STBL-5BP-STAKING" : {
            "marketAppId" : 661192413,
            "poolAppId": 658337046,
            "decimals": 6
        },
        "AF-NANO-USDT-STBL-5BP-STAKING" : {
            "marketAppId" : 661199805,
            "poolAppId": 659677335,
            "decimals": 6
        },
        "AF-NANO-USDT-USDC-5BP-STAKING" : {
            "marketAppId" : 661207804,
            "poolAppId": 659678644,
            "decimals": 6
        },
        "AF-TINY-STBL-75BP-STAKING" : {
            "marketAppId" : 647757513,
            "poolAppId": 624950291,
            "decimals": 6
        },
        "AF-ZONE-STBL-75BP-STAKING" : {
            "marketAppId" : 647785158,
            "poolAppId": 647799801,
            "decimals": 6
        },
        "DEFLY" : {
            "marketAppId" : 641499935,
            "assetId": 470842789,
            "decimals": 6
        },
        "OPUL" : {
            "marketAppId" : 674526408,
            "assetId": 287867876,
            "decimals": 10
        }
    }
}


async function getGlobalMarketState(indexerClient, marketId) {
  let response = await indexerClient.lookupApplications(marketId).do();
  let results = {}
  response.application.params["global-state"].forEach(x => {
    let decodedKey =  Buffer.from(x.key, 'base64').toString('binary')
    results[decodedKey] = x.value.uint
  })

  return results
}

async function getPrices(indexerClient, assetDictionary, orderedAssets) {
  let prices = {}
  for (const assetName of orderedAssets) {
    let response = await indexerClient.lookupApplications(assetDictionary[assetName]["oracleAppId"]).do()
    for (const y of response.application.params["global-state"]) {
      let decodedKey = Buffer.from(y.key, 'base64').toString('binary')
      if (decodedKey === assetDictionary[assetName]["oracleFieldName"]) {
        prices[assetName] = y.value.uint / 1000000
      }
    }
  }

  return prices
}

function getMarketSupply(assetName, marketGlobalState, prices, assetDictionary) {
    underlying_cash = assetName === "STBL" ? marketGlobalState[marketStrings.active_collateral] : marketGlobalState[marketStrings.underlying_cash]
    supplyUnderlying = underlying_cash - marketGlobalState[marketStrings.underlying_reserves]
    supplyUnderlying /= Math.pow(10, assetDictionary[assetName]['decimals'])

    return supplyUnderlying * prices[assetName]
}

function getMarketBorrow(assetName, marketGlobalState, prices) {
    borrowUnderlying = marketGlobalState[marketStrings.underlying_borrowed]
    borrowUnderlying /= Math.pow(10, assetDictionary[assetName]['decimals'])

    return borrowUnderlying * prices[assetName]
}

async function borrowed() {
    let client = new algosdk.Indexer("", "https://algoindexer.algoexplorerapi.io/", "")
    let prices = await getPrices(client, assetDictionary, orderedAssets)

    borrow = 0

    for (const assetName of orderedAssets) {
        marketGlobalState = await getGlobalMarketState(client, assetDictionary[assetName]["marketAppId"])
        borrow += getMarketBorrow(assetName, marketGlobalState, prices, assetDictionary)
    }

    return toUSDTBalances(borrow)
}

async function supply() {
    let client = new algosdk.Indexer("", "https://algoindexer.algoexplorerapi.io/", "")
    let prices = await getPrices(client, assetDictionary, orderedAssets)

    supply = 0
    for (const assetName of orderedAssets) {
        marketGlobalState = await getGlobalMarketState(client, assetDictionary[assetName]["marketAppId"])
        assetTvl = getMarketSupply(assetName, marketGlobalState, prices, assetDictionary)
        supply += assetTvl
    }

    return toUSDTBalances(supply)
}

async function staking() {
    let client = new algosdk.Indexer("", "https://algoindexer.algoexplorerapi.io/", "")

    let lpCirculations = {}

    let prices = {
             'TINYMAN11_STBL_USDC_LP_STAKING': 2,
             'ALGOFI-STBL-USDC-LP': 2,
    }

    for (const contractName of variableValueStakingContracts) {
        let contractState = await getGlobalMarketState(
            client,
            assetDictionary['STAKING_CONTRACTS'][contractName]["poolAppId"]
        )
        lpCirculations[contractName] = contractState[marketStrings.lp_circulation] / 1000000
    }

    let poolSnapshotsResponse = await fetch("https://thf1cmidt1.execute-api.us-east-2.amazonaws.com/Prod/amm_pool_snapshots/?network=MAINNET")
    let assetSnapshotsResponse = await fetch("https://thf1cmidt1.execute-api.us-east-2.amazonaws.com/Prod/amm_asset_snapshots/?network=MAINNET")

    let poolSnapshots = await poolSnapshotsResponse.json()
    for (const poolSnapshot of poolSnapshots.pool_snapshots) {
        for (const contractName of variableValueStakingContracts) {
            if (poolSnapshot.id == assetDictionary['STAKING_CONTRACTS'][contractName]["poolAppId"]) {
                prices[contractName] = poolSnapshot.balance_info.total_usd / lpCirculations[contractName]
            }
        }
    }

    let assetSnapshots = await assetSnapshotsResponse.json()
    for (const assetSnapshot of assetSnapshots.asset_snapshots) {
        for (const contractName of singleSideStakingContracts) {
            if (assetSnapshot.id == assetDictionary['STAKING_CONTRACTS'][contractName]["assetId"]) {
                prices[contractName] = assetSnapshot.price
            }
        }
    }

    staked = 0
    for (const contractName of stakingContracts) {
        marketGlobalState = await getGlobalMarketState(client, assetDictionary['STAKING_CONTRACTS'][contractName]["marketAppId"])
        staked += getMarketSupply(contractName, marketGlobalState, prices, assetDictionary['STAKING_CONTRACTS'])
    }


    return toUSDTBalances(staked)
}

async function dex() {
    const response = (
        await retry(
          async (bail) =>
            await axios.get("https://thf1cmidt1.execute-api.us-east-2.amazonaws.com/Prod/amm_protocol_snapshot/?network=MAINNET")
        )
<<<<<<< HEAD
      ).data.protocol_snapshot.tvl.total_usd;
=======
      ).data.protocol_snapshot.tvl.total_usd
>>>>>>> ba747a40
    return toUSDTBalances(response)
}
module.exports = {
    algorand: {
        tvl: sdk.util.sumChainTvls([supply, dex]),
        borrowed,
        staking
    }
}
// node test.js projects/algofi/index.js<|MERGE_RESOLUTION|>--- conflicted
+++ resolved
@@ -271,11 +271,7 @@
           async (bail) =>
             await axios.get("https://thf1cmidt1.execute-api.us-east-2.amazonaws.com/Prod/amm_protocol_snapshot/?network=MAINNET")
         )
-<<<<<<< HEAD
       ).data.protocol_snapshot.tvl.total_usd;
-=======
-      ).data.protocol_snapshot.tvl.total_usd
->>>>>>> ba747a40
     return toUSDTBalances(response)
 }
 module.exports = {
