--- conflicted
+++ resolved
@@ -68,10 +68,4 @@
   staking: {
     fetch: staking,
   },
-<<<<<<< HEAD
-  fetch: harmonyTvl
-=======
-  fetch : harmonyTvl
-
->>>>>>> 8da0dd74
-};+  fetch: harmonyTvl