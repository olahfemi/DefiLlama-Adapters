const sdk = require('@defillama/sdk');
const erc20 = require("../helper/abis/erc20.json");
const {gql, GraphQLClient} = require("graphql-request");
const retry = require("../helper/retry");

<<<<<<< HEAD
openleve_address = {
    "eth" : '0x03bf707deb2808f711bb0086fc17c5cafa6e8aaf',
    "bsc" : '0x6A75aC4b8d8E76d15502E69Be4cb6325422833B4'
}
subgraph_endpoint = {
    "eth" : 'https://api.thegraph.com/subgraphs/name/openleveragedev/openleverage',
    "bsc" : 'https://api.thegraph.com/subgraphs/name/openleveragedev/openleverage-bsc'
}
=======
async function eth_tvl(timestamp, block) {
    const logOutput = (await sdk.api.util.getLogs({
        target: "0x0eabe8e34a1fae4601953667f811acb9ff808e78",
        fromBlock: 13755184,
        toBlock: block,
        keys:[],
        topic:'LPoolPairCreated(address,address,address,address,uint16,uint16,bytes)'
    })).output

    console.log(logOutput)

    let tokenAddressList = []
    let poolAddressList = []
    let poolToToken = {}
    for (const s of logOutput) {
        token0 = "0x"+s.data.slice(26, 66)
        tokenAddressList.push(token0)
        pool0 = "0x"+s.data.slice(90, 130)
        poolAddressList.push(pool0)
        poolToToken[pool0] = token0

        token1 = "0x"+s.data.slice(154, 194)
        tokenAddressList.push(token1)
        pool1 = "0x"+s.data.slice(218, 258)
        poolAddressList.push(pool1)
        poolToToken[pool1] = token1
    }
    tokenAddressList = Array.from(new Set(tokenAddressList))
>>>>>>> e6144cbb

async function eth_tvl(timestamp, block) {
    const poolInfo = await getPoolFromSubgraph("eth");
    const balances = {}
    for (const pool of poolInfo["poolAddressList"]) {
        const poolToken = poolInfo["poolToken"][pool]
        const poolBalance = (
            await sdk.api.abi.call({
                abi: erc20.balanceOf,
                target: poolToken,
                params: pool
            })
        ).output;
        sdk.util.sumSingleBalance(balances, poolToken, poolBalance);
    }
    for (const token of poolInfo["tokenAddressList"]) {
        const openLeveBalance = (
            await sdk.api.abi.call({
                abi: erc20.balanceOf,
                target: token,
                params: openleve_address["eth"]
            })
        ).output;
        sdk.util.sumSingleBalance(balances, token, openLeveBalance);
    }
    return balances
}

async function bsc_tvl(timestamp, block, chainBlocks) {
<<<<<<< HEAD
    const poolInfo = await getPoolFromSubgraph("bsc");
=======
    const logOutput = (await sdk.api.util.getLogs({
        target: "0x912C0462474c933499a6923a6Afc6AC1E58b8Ce4",
        fromBlock: 14436898,
        toBlock: chainBlocks.bsc,
        chain: 'bsc',
        keys:[],
        topic:'LPoolPairCreated(address,address,address,address,uint16,uint16,bytes)'
    })).output

    let tokenAddressList = []
    let poolAddressList = []
    let poolToToken = {}

    console.log(logOutput)

    for (const s of logOutput) {
        token0 = "0x"+s.data.slice(26, 66)
        tokenAddressList.push(token0)
        pool0 = "0x"+s.data.slice(90, 130)
        poolAddressList.push(pool0)
        poolToToken[pool0] = token0

        token1 = "0x"+s.data.slice(154, 194)
        tokenAddressList.push(token1)
        pool1 = "0x"+s.data.slice(218, 258)
        poolAddressList.push(pool1)
        poolToToken[pool1] = token1

    }
    tokenAddressList = Array.from(new Set(tokenAddressList))

>>>>>>> e6144cbb
    const balances = {}
    for (const pool of poolInfo["poolAddressList"]) {
        const poolToken = poolInfo["poolToken"][pool]
        const poolBalance = (
            await sdk.api.abi.call({
                abi: erc20.balanceOf,
                target: poolToken,
                chain: 'bsc',
                params: pool
            })
        ).output;
        sdk.util.sumSingleBalance(balances,"bsc:" + poolToken, poolBalance);
    }
    for (const token of poolInfo["tokenAddressList"]) {
        const openLeveBalance = (
            await sdk.api.abi.call({
                abi: erc20.balanceOf,
                target: token,
                chain: 'bsc',
                params: openleve_address["bsc"]
            })
        ).output;
        sdk.util.sumSingleBalance(balances, "bsc:" + token, openLeveBalance);
    }
    return balances
}

async function getPoolFromSubgraph(chain) {
    var sql =  gql`{
        pairs(first: 1000) {
            id
            token0 {
            id
            }
            token1 {
            id
            }
            pool0
            pool1
        }
    }
  `;
    var graphQLClient = new GraphQLClient(subgraph_endpoint[chain])
    const results = await retry(async bail => await graphQLClient.request(sql))
    tokenAddressList = []
    poolAddressList = []
    poolToken = {}
    for (const s of results["pairs"]) {
        tokenAddressList.push(s["token0"]["id"])
        poolAddressList.push(s["pool0"])
        poolToken[s["pool0"]] = s["token0"]["id"]

        tokenAddressList.push(s["token1"]["id"])
        poolAddressList.push(s["pool1"])
        poolToken[s["pool1"]] = s["token1"]["id"]
    }
    return {"tokenAddressList" : Array.from(new Set(tokenAddressList)), "poolAddressList" : poolAddressList, "poolToken": poolToken}
}



module.exports = {
  name: 'openleverage',
  website: 'https://openleverage.finance',
    methodology: "get pool and token address from the openleverage subgraph",
    token: 'OLE',
  start: 1638720000,
    ethereum: {
        tvl: eth_tvl
<<<<<<< HEAD
    },
=======
    }, 
>>>>>>> e6144cbb
    bsc: {
        tvl: bsc_tvl
    },
    
}<|MERGE_RESOLUTION|>--- conflicted
+++ resolved
@@ -3,7 +3,6 @@
 const {gql, GraphQLClient} = require("graphql-request");
 const retry = require("../helper/retry");
 
-<<<<<<< HEAD
 openleve_address = {
     "eth" : '0x03bf707deb2808f711bb0086fc17c5cafa6e8aaf',
     "bsc" : '0x6A75aC4b8d8E76d15502E69Be4cb6325422833B4'
@@ -12,36 +11,6 @@
     "eth" : 'https://api.thegraph.com/subgraphs/name/openleveragedev/openleverage',
     "bsc" : 'https://api.thegraph.com/subgraphs/name/openleveragedev/openleverage-bsc'
 }
-=======
-async function eth_tvl(timestamp, block) {
-    const logOutput = (await sdk.api.util.getLogs({
-        target: "0x0eabe8e34a1fae4601953667f811acb9ff808e78",
-        fromBlock: 13755184,
-        toBlock: block,
-        keys:[],
-        topic:'LPoolPairCreated(address,address,address,address,uint16,uint16,bytes)'
-    })).output
-
-    console.log(logOutput)
-
-    let tokenAddressList = []
-    let poolAddressList = []
-    let poolToToken = {}
-    for (const s of logOutput) {
-        token0 = "0x"+s.data.slice(26, 66)
-        tokenAddressList.push(token0)
-        pool0 = "0x"+s.data.slice(90, 130)
-        poolAddressList.push(pool0)
-        poolToToken[pool0] = token0
-
-        token1 = "0x"+s.data.slice(154, 194)
-        tokenAddressList.push(token1)
-        pool1 = "0x"+s.data.slice(218, 258)
-        poolAddressList.push(pool1)
-        poolToToken[pool1] = token1
-    }
-    tokenAddressList = Array.from(new Set(tokenAddressList))
->>>>>>> e6144cbb
 
 async function eth_tvl(timestamp, block) {
     const poolInfo = await getPoolFromSubgraph("eth");
@@ -71,41 +40,7 @@
 }
 
 async function bsc_tvl(timestamp, block, chainBlocks) {
-<<<<<<< HEAD
     const poolInfo = await getPoolFromSubgraph("bsc");
-=======
-    const logOutput = (await sdk.api.util.getLogs({
-        target: "0x912C0462474c933499a6923a6Afc6AC1E58b8Ce4",
-        fromBlock: 14436898,
-        toBlock: chainBlocks.bsc,
-        chain: 'bsc',
-        keys:[],
-        topic:'LPoolPairCreated(address,address,address,address,uint16,uint16,bytes)'
-    })).output
-
-    let tokenAddressList = []
-    let poolAddressList = []
-    let poolToToken = {}
-
-    console.log(logOutput)
-
-    for (const s of logOutput) {
-        token0 = "0x"+s.data.slice(26, 66)
-        tokenAddressList.push(token0)
-        pool0 = "0x"+s.data.slice(90, 130)
-        poolAddressList.push(pool0)
-        poolToToken[pool0] = token0
-
-        token1 = "0x"+s.data.slice(154, 194)
-        tokenAddressList.push(token1)
-        pool1 = "0x"+s.data.slice(218, 258)
-        poolAddressList.push(pool1)
-        poolToToken[pool1] = token1
-
-    }
-    tokenAddressList = Array.from(new Set(tokenAddressList))
-
->>>>>>> e6144cbb
     const balances = {}
     for (const pool of poolInfo["poolAddressList"]) {
         const poolToken = poolInfo["poolToken"][pool]
@@ -175,11 +110,7 @@
   start: 1638720000,
     ethereum: {
         tvl: eth_tvl
-<<<<<<< HEAD
     },
-=======
-    }, 
->>>>>>> e6144cbb
     bsc: {
         tvl: bsc_tvl
     },
