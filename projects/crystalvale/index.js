--- conflicted
+++ resolved
@@ -12,12 +12,8 @@
       "dfk",
       "0xCCb93dABD71c8Dad03Fc4CE5559dC3D89F67a260",
       [
-<<<<<<< HEAD
-        "0x04b9dA42306B023f3572e106B11D82aAd9D32EBb"
-=======
         "0xb57b60debdb0b8172bb6316a9164bd3c695f133a", // AVAX
         "0x3ad9dfe640e1a9cc1d9b0948620820d975c3803a", // USDC
->>>>>>> 9de0d1c4
       ],
       "defi-kingdoms"
     ),
