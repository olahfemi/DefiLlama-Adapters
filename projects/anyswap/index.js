--- conflicted
+++ resolved
@@ -61,11 +61,7 @@
     for(let i=0; i<protocolsWithRouters.length; i+=step){
       console.log(i/step)
       const cgUrl = `https://api.coingecko.com/api/v3/simple/price?vs_currencies=usd&include_market_cap=true&ids=${
-<<<<<<< HEAD
-        protocolsWithRouters.slice(i, i+50).map(p => p && p.label ? p.label.toLowerCase().join(',') : '')
-=======
         protocolsWithRouters.slice(i, i+step).join(',')
->>>>>>> 029c9e31
       }`
       await sleep(1e3)
       const partMcaps = await utils.fetchURL(cgUrl)
