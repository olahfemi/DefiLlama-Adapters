--- conflicted
+++ resolved
@@ -3,7 +3,6 @@
 // console.log(sdk)
 
 const chains = {
-<<<<<<< HEAD
   '1': 'ethereum', 
   '10': 'optimism',
   '25': 'cronos',  
@@ -44,46 +43,6 @@
 
 
 
-=======
-  "1": 'ethereum', 
-  "10": 'optimism',
-  "25": 'cronos',  
-  "30": 'rsk',     
-  "40": 'telos',   
-  "56": 'bsc',     
-  "57": 'syscoin',
-  "61": 'ethereumclassic',
-  "66": 'okexchain',
-  "100": 'xdai',
-  "106": 'velas',
-  "122": 'fuse',
-  "128": 'heco',
-  "137": 'polygon',
-  "199": 'bittorrent',
-  "250": 'fantom',
-  "288": 'boba',
-  "321": 'kcc',
-  "336": 'shiden',
-  "592": 'astar',
-  "1030": 'conflux',
-  "1088": 'metis',
-  "1284": 'moonbeam',
-  "1285": 'moonriver',
-  "2001": 'milkomeda',
-  "2020": 'ronin',
-  "4689": 'iotex',
-  "9001": 'evmos',
-  "32659": 'fusion',
-  "42161": 'arbitrum',
-  "42220": 'celo',
-  "42262": 'oasis',
-  "43114": 'avax',
-  "53935": 'dfk',
-  "1313161554": 'aurora',
-  "1666600000": 'harmony'
-}
-
->>>>>>> 62d89c5c
 const url = 'https://netapi.anyswap.net/bridge/v2/info'
 
 function fetchChain(chain) {
@@ -128,31 +87,9 @@
 
 const chainTvls = {}
 Object.keys(chains).forEach((chain) => {
-<<<<<<< HEAD
-  const key = chains[chain]
-  chainTvls[key]={
-    tvl: async()=>{
-      const {data} = await utils.fetchURL(url)
-      const balances = {}
-      data.bridgeList.forEach((item) => {
-        const chainId = item.chainId
-        const tvl = item.tvl ? item.tvl : 0
-        if (chainId.toString() === chain.toString()) {
-          if (!balances[key]) {
-            balances[key] = {
-              tvl: 0
-            }
-          }
-          balances[key].tvl += Number(tvl)
-        }
-      })
-      return balances[key] && balances[key].tvl ? balances[key].tvl : undefined
-    }
-=======
   const chainName = chains[chain]
   chainTvls[chainName === 'avax' ? 'avalanche' : chainName] = {
     fetch: fetchChain(chain)
->>>>>>> 62d89c5c
   }
 })
 
