const sdk = require("@defillama/sdk");
const BigNumber = require("bignumber.js");

const getBridgeContract = (chain) => {
  switch (chain) {
    case 'avax':
      return '0x46325c7005F04900F8D74cD0eAB903597b6EFFFF';
    default:
      return '0xCBCe172d7af2616804ab5b2494102dAeC47B2635';
  }
}

const getRewardPools = (chain) => {
  switch (chain) {
    case 'avax':
      return '0xbAb537b7AE2Fcb00eeA7e91Fa4782EEbaD3B6d10';
    case 'fantom':
      return '0x6eBC0D4Ae955218195E6D016Fb9D4358Ee34d1F9';
    default:
      return '0x0BDC1f983bC82B8F6F6BCcbF9810A9cdC1FE455f';
  }
}

/*
 * TOKEN CONFIGURATION
 * ADD TOKENS AND NETWORKS HERE
 */

const tokens = {
  ethereum: {
    // Project tokens
    TXL: "0x8eEF5a82E6Aa222a60F009ac18c24EE12dBf4b41",
    BRIDGE: "0x92868a5255c628da08f550a858a802f5351c5223",
    // Stablecoins
    BUSD: "0x4Fabb145d64652a948d72533023f6E7A623C7C53",
    DAI: "0x6b175474e89094c44da98b954eedeac495271d0f",
    USDC: "0xa0b86991c6218b36c1d19d4a2e9eb0ce3606eb48",
    USDT: "0xdac17f958d2ee523a2206206994597c13d831ec7",
    // Network Tokens
    WETH: "0xC02aaA39b223FE8D0A0e5C4F27eAD9083C756Cc2",
    WMATIC: "0x7d1afa7b718fb893db30a3abc0cfc608aacfebb0",
    // Further tokens
    BULK: "0xa143ac515dca260a46c742c7251ef3b268639593",
    DAX: "0x77e9618179820961ee99a988983bc9ab41ff3112",
    GFX: "0x65ad6a2288b2dd23e466226397c8f5d1794e58fc",
    ISLAND: "0xa0dc5132c91ea4d94fcf1727c32cc5a303b34cfc",
    MNY: "0xA6F7645ed967FAF708A614a2fcA8D4790138586f",
    PMON: "0x1796ae0b0fa4862485106a0de9b654efe301d0b2",
    REALM: "0x464FdB8AFFC9bac185A7393fd4298137866DCFB8",
    UCT: "0x6d1DC3928604b00180Bb570BdAe94b9698d33b79",
    UNO: "0x474021845c4643113458ea4414bdb7fb74a01a77",
    UPR: "0xf720e38f678b29b243f7d53b56acbf5de98f2385",
    ZENIQ: "0x5b52bfb8062ce664d74bbcd4cd6dc7df53fd7233",
  },
  bsc: {
    // Project tokens
    TXL: "0x1ffd0b47127fdd4097e54521c9e2c7f0d66aafc5",
    BRIDGE: "0x92868a5255c628da08f550a858a802f5351c5223",
    // Stablecoins
    BUSD: "0xe9e7cea3dedca5984780bafc599bd69add087d56",
    DAI: "0x1af3f329e8be154074d8769d1ffa4ee058b1dbc3",
    USDC: "0x8ac76a51cc950d9822d68b83fe1ad97b32cd580d",
    USDT: "0x55d398326f99059fF775485246999027B3197955",
    // Network Tokens
    WETH: "0x2170ed0880ac9a755fd29b2688956bd959f933f8",
    WMATIC: "0xcc42724c6683b7e57334c4e856f4c9965ed682bd",
    // Further tokens
    ARNX: "0x0c37bcf456bc661c14d596683325623076d7e283",
    BRKL: "0x66cafcf6c32315623c7ffd3f2ff690aa36ebed38",
    BULK: "0xa143ac515dca260a46c742c7251ef3b268639593",
    DAF: "0x8fb1a59ca2d57b51e5971a85277efe72c4492983",
    DAX: "0x2cb34f6a300813da9312b84ab566b2e51cc02921",
    GFX: "0x65ad6a2288b2dd23e466226397c8f5d1794e58fc",
    HAKA: "0xd85ad783cc94bd04196a13dc042a3054a9b52210",
    ISLAND: "0xa0dc5132c91ea4d94fcf1727c32cc5a303b34cfc",
    MNY: "0xA6F7645ed967FAF708A614a2fcA8D4790138586f",
    PMON: "0x1796ae0b0fa4862485106a0de9b654efe301d0b2",
    RACA: "0x12bb890508c125661e03b09ec06e404bc9289040",
    REALM: "0x464FdB8AFFC9bac185A7393fd4298137866DCFB8",
    UCT: "0x6d1dc3928604b00180bb570bdae94b9698d33b79",
    UNO: "0x474021845C4643113458ea4414bdb7fB74A01A77",
    ULTI: "0x42BFE4A3E023f2C90aEBFfbd9B667599Fa38514F",
    UPR: "0xf720e38f678b29b243f7d53b56acbf5de98f2385",
    TRON: "0x85eac5ac2f758618dfa09bdbe0cf174e7d574d5b",
    ZENIQ: "0x5b52bfb8062ce664d74bbcd4cd6dc7df53fd7233",
  },
  polygon: {
    // Project tokens
    TXL: "0x8eEF5a82E6Aa222a60F009ac18c24EE12dBf4b41",
    BRIDGE: "0x92868a5255c628da08f550a858a802f5351c5223",
    // Stablecoins
    BUSD: "0xdab529f40e671a1d4bf91361c21bf9f0c9712ab7",
    DAI: "0x8f3cf7ad23cd3cadbd9735aff958023239c6a063",
    USDC: "0x2791bca1f2de4661ed88a30c99a7a9449aa84174",
    USDT: "0xc2132d05d31c914a87c6611c10748aeb04b58e8f",
    // Network Tokens
    WETH: "0x7ceb23fd6bc0add59e62ac25578270cff1b9f619",
    WMATIC: "0x0d500b1d8e8ef31e21c99d1db9a6444d3adf1270",
    // Further tokens
    DAF: "0x2f0e07e881363bb1cdff32971b2f8c87ef8ff432",
    GFX: "0x65ad6a2288b2dd23e466226397c8f5d1794e58fc",
    PMON: "0x1796ae0b0fa4862485106a0de9b654efe301d0b2",
    ULTI: "0xa6516f07c5fc7169fca3149b188c37ca617f1d41",
  },
  avax: {
    // Project tokens
    BRIDGE: "0xC0367f9b1f84Ca8DE127226AC2A994EA4bf1e41b",
    // Stablecoins
    USDC: "0xA7D7079b0FEaD91F3e65f86E8915Cb59c1a4C664",
    USDT: "0xc7198437980c041c805a1edcba50c1ce5db95118",
    // Network Tokens
    WETH: "0x49d5c2bdffac6ce2bfdb6640f4f80f226bc10bab",
  },
  fantom: {
    // Project tokens
    BRIDGE: "0x92868A5255C628dA08F550a858A802f5351C5223",
    // Stablecoins
    USDC: "0x04068DA6C83AFCFA0e13ba15A6696662335D5B75",
    USDT: "0x049d68029688eabf473097a2fc38ef61633a3c7a",
    // Network Tokens
    WETH: "0x74b23882a30290451A17c44f4F05243b6b58C76d",
  }
};

/*
 * END OF CONFIGURATION
 */

const getAddrPrefix = (chain) => (chain === "ethereum" ? "" : `${chain}:`);

const createTvlFunction = (chain) => async (timestamp, block, chainBlocks) => {
  const balances = {};
  const bridgeContract = getBridgeContract(chain);

  for (const [symbol, address] of Object.entries(tokens[chain])) {
    let tokenBalance = BigNumber(0);
    // Get balance of token in bridge contract
    const result = await sdk.api.erc20.balanceOf({
      target: address,
      owner: bridgeContract,
      chain,
      block: chainBlocks[chain],
    });
    tokenBalance = tokenBalance.plus(result.output);

    balances[`${getAddrPrefix(chain)}${address}`] = tokenBalance.toFixed();
  }
  return balances;
};

const createRewardPoolsTvlFunction = (chain) => async (timestamp, block, chainBlocks) => {
  const bridgeTokenAddress = tokens[chain].BRIDGE;
  const rewardPoolsContract = getRewardPools(chain);

  if (!bridgeTokenAddress) return 0;

  let tokenBalance = BigNumber(0);

  const resultRewardPools = await sdk.api.erc20.balanceOf({
    target: bridgeTokenAddress,
    owner: rewardPoolsContract,
    chain,
    block: chainBlocks[chain],
  });
  tokenBalance = tokenBalance.plus(resultRewardPools.output);

<<<<<<< HEAD
  return {
    [`${getAddrPrefix(chain)}${bridgeTokenAddress}`]: tokenBalance.toFixed()
  };
=======
  return { [`${getAddrPrefix(chain)}${bridgeTokenAddress}`] : tokenBalance.toFixed() };
>>>>>>> fbcd78fd
};

const toExport = {};
for (const network of Object.keys(tokens)) {
  toExport[network] = {
    tvl: createTvlFunction(network),
    staking: createRewardPoolsTvlFunction(network),
  };
}

module.exports = toExport;
// node test.js projects/crosschainbridge/index.js<|MERGE_RESOLUTION|>--- conflicted
+++ resolved
@@ -164,13 +164,7 @@
   });
   tokenBalance = tokenBalance.plus(resultRewardPools.output);
 
-<<<<<<< HEAD
-  return {
-    [`${getAddrPrefix(chain)}${bridgeTokenAddress}`]: tokenBalance.toFixed()
-  };
-=======
   return { [`${getAddrPrefix(chain)}${bridgeTokenAddress}`] : tokenBalance.toFixed() };
->>>>>>> fbcd78fd
 };
 
 const toExport = {};
