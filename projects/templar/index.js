<<<<<<< HEAD
const ADDRESSES = require('../helper/coreAssets.json')
const sdk = require("@defillama/sdk");
const {staking} = require("../helper/staking");
const {sumTokensAndLPsSharedOwners} = require("../helper/unwrapLPs");
const {getFixBalancesSync} = require("../helper/portedTokens");
=======
const { stakings } = require("../helper/staking");
const { sumTokensExport, nullAddress, } = require("../helper/unwrapLPs");
>>>>>>> 23c7f593

const bscOwner = "0xEA724deA000b5e5206d28f4BC2dAD5f2FA1fe788";
const bscStaking = "0xa1f61Ca61fe8655d2a204B518f6De964145a9324";
const bscStakingV2 = "0xffC7B93b53BC5F4732b414295E989684702D0eb5";
const bscTreasuryContract = "0xd01e8D805BB310F06411e70Fd50eB58cAe2B4C27";

<<<<<<< HEAD
async function bscTvl(timestamp, block, chainBlocks) {
  let balances = {};
  await sumTokensAndLPsSharedOwners(
    balances,
    [
      [ADDRESSES.bsc.BUSD, false], // BUSD
      [ADDRESSES.bsc.WBNB, false], // WBNB
      ["0xfe19f0b51438fd612f6fd59c1dbb3ea319f433ba", false], // MIM
      ["0x9911e98974d0badde85bd5f4d1f93087aa3ec5fa", true], // MIM-BUSD CAKELP
      ["0xbf598a387c5f96f8bac9bdccf8fb68bc189cdff7", true], // TEM-MIM CAKELP
      ["0x1ede821daade714edade648f525ada0c5fe4ee3a", true], // TEM-BUSD CAKELP
    ],
    [bscTreasuryContract],
    chainBlocks.bsc,
    "bsc",
    (addr) => {
      if (addr.toLowerCase() === "0xfe19f0b51438fd612f6fd59c1dbb3ea319f433ba") {
        return "0x99d8a9c45b2eca8864373a26d1459e3dff1e17f3";
      }
      return `bsc:${addr}`;
    }
  );
  return balances;
}

const moonriverTem = "0xD86E3F7B2Ff4e803f90c799D702955003bcA9875";
const moonriverStaking = "0xa1f61Ca61fe8655d2a204B518f6De964145a9324";
const moonriverTreasuryContract = "0xd01e8D805BB310F06411e70Fd50eB58cAe2B4C27";

async function moonriverTvl (timestamp, block, chainBlocks) {
    let balances = {};
    await sumTokensAndLPsSharedOwners(balances, [
        ["0x5eF6e7e82b2402d354a22a0714299920135B45bE", true], // temMim HBLP
        ["0x0cae51e1032e8461f4806e26332c030e34de3adb", false], // MIM
        ["0x98878B06940aE243284CA214f92Bb71a2b032B8A", false] // WMOVR
    ], [moonriverTreasuryContract], chainBlocks.moonriver, "moonriver", addr=> {
        if (addr.toLowerCase() === "0xd86e3f7b2ff4e803f90c799d702955003bca9875") {
            return "bsc:0x19e6BfC1A6e4B042Fb20531244D47E252445df01"
        }
        return `moonriver:${addr}`
    })
    return balances;
}


const harmonyTem = "0xd754ae7bb55feb0c4ba6bc037b4a140f14ebe018";
const harmonyStaking = "0xd86e3f7b2ff4e803f90c799d702955003bca9875";
const harmonyTreasury = "0x92ae908d7bcf891ffa47ae10596e6a66cf43a77a";

async function harmonyTvl (timestamp, block, chainBlocks) {
    let balances = {};
    await sumTokensAndLPsSharedOwners(balances, [
        ["0xef977d2f931c1978db5f6747666fa1eacb0d0339", false], // DAI
        ["0xeed838406194feba1bd654cfdf85a941ac0944bc", true], // TEM DAI SLP
        [ADDRESSES.harmony.WONE, false] // WONE
    ], [harmonyTreasury], chainBlocks.harmony, "harmony", addr=> {
        addr = addr.toLowerCase();
        if (addr == "0xd754ae7bb55feb0c4ba6bc037b4a140f14ebe018") {
            return `bsc:0x19e6BfC1A6e4B042Fb20531244D47E252445df01`;
        }
        return `harmony:${addr}`;
    });
    getFixBalancesSync('harmony')(balances);
    return balances;
}
=======
const bscTokens = {
  BUSD: "0xe9e7cea3dedca5984780bafc599bd69add087d56",
  WBNB: "0xbb4CdB9CBd36B01bD1cBaEBF2De08d9173bc095c",
  MIM: "0xfe19f0b51438fd612f6fd59c1dbb3ea319f433ba",
  TM: "0x194d1D62d8d798Fcc81A6435e6d13adF8bcC2966",
  DAI: "0x1AF3F329e8BE154074D8769D1FFa4eE058B1DBc3",
  TEM: "0x19e6BfC1A6e4B042Fb20531244D47E252445df01",
  VBUSD: "0x95c78222B3D6e262426483D42CfA53685A67Ab9D",
  VBTC: "0x882C173bC7Ff3b7786CA16dfeD3DFFfb9Ee7847B",
};

const ethTokens = {
  USDC: "0xA0b86991c6218b36c1d19D4a2e9Eb0cE3606eB48",
  USDT: "0xdAC17F958D2ee523a2206206994597C13D831ec7",
};
const ethOwner = "0x4Bd973e98585b003c31f4C8b9d6eAC5d3293B1e5"
>>>>>>> 23c7f593

module.exports = {
  moonriver: {
    tvl: () => 0,
    staking: () => 0,
  },
  harmony: {
    tvl: () => 0,
    staking: () => 0,
  },
  bsc: {
    tvl: sumTokensExport({ owners: [bscOwner, bscTreasuryContract,], tokens: [bscTokens.TM, bscTokens.DAI, bscTokens.BUSD, bscTokens.WBNB, bscTokens.VBUSD, bscTokens.VBTC], resolveUniV3: true, }),
    staking: stakings([bscStaking, bscStakingV2], bscTokens.TEM, "bsc"),
  },
  ethereum: {
    tvl: sumTokensExport({ owner: ethOwner, tokens: [ethTokens.USDC, ethTokens.USDT, nullAddress, '0x2260fac5e5542a773aa44fbcfedf7c193bc2c599'], resolveUniV3: true, }),
  },
}<|MERGE_RESOLUTION|>--- conflicted
+++ resolved
@@ -1,86 +1,11 @@
-<<<<<<< HEAD
-const ADDRESSES = require('../helper/coreAssets.json')
-const sdk = require("@defillama/sdk");
-const {staking} = require("../helper/staking");
-const {sumTokensAndLPsSharedOwners} = require("../helper/unwrapLPs");
-const {getFixBalancesSync} = require("../helper/portedTokens");
-=======
 const { stakings } = require("../helper/staking");
 const { sumTokensExport, nullAddress, } = require("../helper/unwrapLPs");
->>>>>>> 23c7f593
 
 const bscOwner = "0xEA724deA000b5e5206d28f4BC2dAD5f2FA1fe788";
 const bscStaking = "0xa1f61Ca61fe8655d2a204B518f6De964145a9324";
 const bscStakingV2 = "0xffC7B93b53BC5F4732b414295E989684702D0eb5";
 const bscTreasuryContract = "0xd01e8D805BB310F06411e70Fd50eB58cAe2B4C27";
 
-<<<<<<< HEAD
-async function bscTvl(timestamp, block, chainBlocks) {
-  let balances = {};
-  await sumTokensAndLPsSharedOwners(
-    balances,
-    [
-      [ADDRESSES.bsc.BUSD, false], // BUSD
-      [ADDRESSES.bsc.WBNB, false], // WBNB
-      ["0xfe19f0b51438fd612f6fd59c1dbb3ea319f433ba", false], // MIM
-      ["0x9911e98974d0badde85bd5f4d1f93087aa3ec5fa", true], // MIM-BUSD CAKELP
-      ["0xbf598a387c5f96f8bac9bdccf8fb68bc189cdff7", true], // TEM-MIM CAKELP
-      ["0x1ede821daade714edade648f525ada0c5fe4ee3a", true], // TEM-BUSD CAKELP
-    ],
-    [bscTreasuryContract],
-    chainBlocks.bsc,
-    "bsc",
-    (addr) => {
-      if (addr.toLowerCase() === "0xfe19f0b51438fd612f6fd59c1dbb3ea319f433ba") {
-        return "0x99d8a9c45b2eca8864373a26d1459e3dff1e17f3";
-      }
-      return `bsc:${addr}`;
-    }
-  );
-  return balances;
-}
-
-const moonriverTem = "0xD86E3F7B2Ff4e803f90c799D702955003bcA9875";
-const moonriverStaking = "0xa1f61Ca61fe8655d2a204B518f6De964145a9324";
-const moonriverTreasuryContract = "0xd01e8D805BB310F06411e70Fd50eB58cAe2B4C27";
-
-async function moonriverTvl (timestamp, block, chainBlocks) {
-    let balances = {};
-    await sumTokensAndLPsSharedOwners(balances, [
-        ["0x5eF6e7e82b2402d354a22a0714299920135B45bE", true], // temMim HBLP
-        ["0x0cae51e1032e8461f4806e26332c030e34de3adb", false], // MIM
-        ["0x98878B06940aE243284CA214f92Bb71a2b032B8A", false] // WMOVR
-    ], [moonriverTreasuryContract], chainBlocks.moonriver, "moonriver", addr=> {
-        if (addr.toLowerCase() === "0xd86e3f7b2ff4e803f90c799d702955003bca9875") {
-            return "bsc:0x19e6BfC1A6e4B042Fb20531244D47E252445df01"
-        }
-        return `moonriver:${addr}`
-    })
-    return balances;
-}
-
-
-const harmonyTem = "0xd754ae7bb55feb0c4ba6bc037b4a140f14ebe018";
-const harmonyStaking = "0xd86e3f7b2ff4e803f90c799d702955003bca9875";
-const harmonyTreasury = "0x92ae908d7bcf891ffa47ae10596e6a66cf43a77a";
-
-async function harmonyTvl (timestamp, block, chainBlocks) {
-    let balances = {};
-    await sumTokensAndLPsSharedOwners(balances, [
-        ["0xef977d2f931c1978db5f6747666fa1eacb0d0339", false], // DAI
-        ["0xeed838406194feba1bd654cfdf85a941ac0944bc", true], // TEM DAI SLP
-        [ADDRESSES.harmony.WONE, false] // WONE
-    ], [harmonyTreasury], chainBlocks.harmony, "harmony", addr=> {
-        addr = addr.toLowerCase();
-        if (addr == "0xd754ae7bb55feb0c4ba6bc037b4a140f14ebe018") {
-            return `bsc:0x19e6BfC1A6e4B042Fb20531244D47E252445df01`;
-        }
-        return `harmony:${addr}`;
-    });
-    getFixBalancesSync('harmony')(balances);
-    return balances;
-}
-=======
 const bscTokens = {
   BUSD: "0xe9e7cea3dedca5984780bafc599bd69add087d56",
   WBNB: "0xbb4CdB9CBd36B01bD1cBaEBF2De08d9173bc095c",
@@ -97,7 +22,6 @@
   USDT: "0xdAC17F958D2ee523a2206206994597C13D831ec7",
 };
 const ethOwner = "0x4Bd973e98585b003c31f4C8b9d6eAC5d3293B1e5"
->>>>>>> 23c7f593
 
 module.exports = {
   moonriver: {
