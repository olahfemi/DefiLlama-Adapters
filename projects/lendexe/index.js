const ADDRESSES = require('../helper/coreAssets.json')
const { compoundExports } = require('../helper/compound')
const { nullAddress } = require('../helper/tokenMapping')
const { lendingMarket } = require("../helper/methodologies");


const u = undefined
const { tvl, borrowed } = compoundExports('0x2c7b7A776b5c3517B77D05B9313f4699Fb38a8d3',u,'0x36e66547e27a5953f6ca3d46cc2663d9d6bdc59e', nullAddress, undefined, undefined, { fetchBalances: true, blacklistedTokens: ['0x53011e93f21ec7a74cdfbb7e6548f1abce306833'] })

const mapping = {
<<<<<<< HEAD
  [ADDRESSES.ethereum.USDC]: 6,
  [ADDRESSES.ethereum.USDT]: 6,
  [ADDRESSES.ethereum.WBTC]: 8,
=======
  '0xA0b86991c6218b36c1d19d4a2e9eb0ce3606eb48': 6,
  '0xdac17f958d2ee523a2206206994597c13d831ec7': 6,
  '0x2260fac5e5542a773aa44fbcfedf7c193bc2c599': 8,
>>>>>>> 23c7f593
}
async function borrowedWrapped(_, _1, _2, { api }) {
  const borrowedRes = await borrowed(_, _1, _2, { api })
  Object.entries(mapping).forEach(([t, decimals]) => {
    const regex = new RegExp(t, 'gi')
    Object.keys(borrowedRes).forEach(key => {
      if (regex.test(key)) {
        borrowedRes[key] /= 10 ** (18 - decimals) 
      }
    })
  })
  return borrowedRes
}

module.exports = {
  methodology: `${lendingMarket}. TVL is calculated by getting the market addresses from comptroller and calling the getCash() on-chain method to get the amount of tokens locked in each of these addresses, then we get the price of each token from coingecko.`,
  ethereum: {
    tvl,
    borrowed: borrowedWrapped,
  }
}<|MERGE_RESOLUTION|>--- conflicted
+++ resolved
@@ -1,4 +1,3 @@
-const ADDRESSES = require('../helper/coreAssets.json')
 const { compoundExports } = require('../helper/compound')
 const { nullAddress } = require('../helper/tokenMapping')
 const { lendingMarket } = require("../helper/methodologies");
@@ -8,15 +7,9 @@
 const { tvl, borrowed } = compoundExports('0x2c7b7A776b5c3517B77D05B9313f4699Fb38a8d3',u,'0x36e66547e27a5953f6ca3d46cc2663d9d6bdc59e', nullAddress, undefined, undefined, { fetchBalances: true, blacklistedTokens: ['0x53011e93f21ec7a74cdfbb7e6548f1abce306833'] })
 
 const mapping = {
-<<<<<<< HEAD
-  [ADDRESSES.ethereum.USDC]: 6,
-  [ADDRESSES.ethereum.USDT]: 6,
-  [ADDRESSES.ethereum.WBTC]: 8,
-=======
   '0xA0b86991c6218b36c1d19d4a2e9eb0ce3606eb48': 6,
   '0xdac17f958d2ee523a2206206994597c13d831ec7': 6,
   '0x2260fac5e5542a773aa44fbcfedf7c193bc2c599': 8,
->>>>>>> 23c7f593
 }
 async function borrowedWrapped(_, _1, _2, { api }) {
   const borrowedRes = await borrowed(_, _1, _2, { api })
