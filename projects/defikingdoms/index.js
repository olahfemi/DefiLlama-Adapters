--- conflicted
+++ resolved
@@ -13,8 +13,6 @@
       totalLiquidityUSD
     }
   }
-<<<<<<< HEAD
-=======
 `;
 const jewelLiquidity = gql`
   query get_tvl($block: Int) {
@@ -25,7 +23,6 @@
       }
     }
   }
->>>>>>> 3aff7584
 `;
 
 async function tvl(timestamp) {
@@ -35,14 +32,11 @@
   const response = await request(graphUrl, graphQuery, {
     block,
   });
-<<<<<<< HEAD
-
-  const usdTvl = Number(response.uniswapFactory.totalLiquidityUSD);
-=======
 
   const usdTvl = Number(response.uniswapFactory.totalLiquidityUSD);
 
   return toUSDTBalances(usdTvl);
+
 }
 
 async function stakingTvl(timestamp) {
@@ -56,7 +50,6 @@
   const usdTvl = Number(
     response.token.tokenDayData.slice(-1)[0].totalLiquidityUSD
   );
->>>>>>> 3aff7584
 
   return toUSDTBalances(usdTvl);
 }
