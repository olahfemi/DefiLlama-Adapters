--- conflicted
+++ resolved
@@ -79,7 +79,7 @@
 // Staking TVLs
 const agaveTokenAddress = '0x3a97704a1b25F08aa230ae53B352e2e72ef52843'
 const agaveStakingContract = '0x610525b415c1BFAeAB1a3fc3d85D87b92f048221'
-<<<<<<< HEAD
+
 
 // getAddressesProvidersList executed on https://blockscout.com/xdai/mainnet/address/0xa5E80AEAa020Ae41b1cBEe75dE7826297F7D803E/read-contract returns [0x24604cc6a929e10878534f9e7bf8083d98aba0a2, 0xa91b9095efa6c0568467562032202108e49c9ef8]
 // however, cannot find the correct parameter to getAddress(param) on these two contracts
@@ -146,16 +146,6 @@
       block,
       chain
     })
-=======
-async function staking(timestamp, block, chainBlocks){
-  const stakedAgaveAmount = (await sdk.api.abi.call({
-    target: agaveTokenAddress,
-    params: agaveStakingContract,
-    abi: "erc20:balanceOf",
-    block: chainBlocks['xdai'],
-    chain: 'xdai'
-  })
->>>>>>> e8340191
   ).output;
 
   const decimalsOfReserves = (
@@ -201,7 +191,6 @@
 module.exports = {
   methodology: `Counts the tokens locked in the contracts to be used as collateral to borrow or to earn yield. Borrowed coins are not counted towards the TVL, so only the coins actually locked in the contracts are counted. There's multiple reasons behind this but one of the main ones is to avoid inflating the TVL through cycled lending`,
   xdai:{
-<<<<<<< HEAD
     tvl: xdai_registry,
     staking: staking(agaveStakingContract, agaveTokenAddress, chain="xdai")
   }
@@ -234,10 +223,4 @@
 protocolDataHelpers = protocolDataHelpers.output;
 console.log('protocolDataHelpers', protocolDataHelpers)
 // Or parameter 0x0000000000000000000000000000000000000000000000000000000000000001 not working either
-*/
-=======
-    staking,
-    tvl: xdai
-  }
-};
->>>>>>> e8340191
+*/