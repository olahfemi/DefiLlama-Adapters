var Web3 = require('web3');
const env = require('dotenv').config()
const web3 = new Web3(new Web3.providers.HttpProvider(`https://mainnet.infura.io/v3/${env.parsed.INFURA_KEY}`));
const { GraphQLClient, gql } = require('graphql-request')
const BigNumber = require("bignumber.js");
const retry = require('async-retry')
const axios = require("axios");
const utils = require('./helper/utils');
const abis = require('./config/uma/abis.js');
const CERC = require('./config/mantra-dao/CERC20.json');
const CETH = require('./config/mantra-dao/CETH.json');

async function fetch() {

    try {
<<<<<<< HEAD
        var price_feed = await retry(async bail => await axios.get('https://api.coingecko.com/api/v3/simple/price?ids=ethereum,tether,usd-coin,wrapped-bitcoin,dai,cream,chainlink,mantra-dao,rio-defi,compound-governance-token,aave,uniswap,sushi,havven,yearn-finance,dynamic-set-dollar,bondly,polkastarter,1inch,reserve-rights-token,royale,ftx-token,serum,balancer,curve-dao-token,uma,thorchain-erc20,frax,hegic,rhegic,88mph,zlot,zhegic,whiteheart,wrapped-nxm,renbtc,bancor,kyber-network,celsius-degree-token,cornichon,api3,matic-network,bao-finance,terrausd,lepricon,royale,finxflo,daoventures,the-graph,0x,omisego,injective-protocol,badger-dao,rook,utrust,alpha-finance,rari-governance-token&vs_currencies=usd&include_market_cap=true&include_24hr_vol=true&include_24hr_change=true'));
=======

        var price_feed = await retry(async bail => await axios.get('https://api.coingecko.com/api/v3/simple/price?ids=ethereum,tether,usd-coin,wrapped-bitcoin,dai,cream,chainlink,mantra-dao,rio-defi,compound-governance-token,aave,uniswap,sushi,havven,yearn-finance,dynamic-set-dollar,bondly,polkastarter,1inch,reserve-rights-token,royale,ftx-token,serum,balancer,curve-dao-token,uma,thorchain-erc20,frax,hegic,rhegic,88mph,zlot,zhegic,whiteheart,wrapped-nxm,renbtc,bancor,kyber-network,celsius-degree-token,cornichon,api3,matic-network,bao-finance,terrausd&vs_currencies=usd&include_market_cap=true&include_24hr_vol=true&include_24hr_change=true'));
>>>>>>> b393725d

        // Helper to get lending supply
        async function returnSupply(token, address, abi) {
            let contract = new web3.eth.Contract(abi, token);
            let decimals = await contract.methods.decimals().call();
            let supply = await contract.methods.totalSupply().call();
            balance = await new BigNumber(supply).div(10 ** decimals).toFixed(2);
            return parseFloat(balance);
        }

        var tvl = 0;

        // Staking and pool assets
        const stakingAssets = [
            // sOM - Staked OM
            { contract: '0x9E15Ad979919bB4db331Bfe864475Ae3BFFebA93', token: '0x3593D125a4f7849a1B059E64F4517A86Dd60c95d', price: 'mantra-dao'},
            // RFUEL - Staked RFUEL
            { contract: '0xE8F063c4dC60B2F6c2C900d870ddcDae7DaAb7F6', token: '0xaf9f549774ecedbd0966c52f250acc548d3f36e5', price: 'rio-defi'},
            // L3P - Staked Lepricon
            { contract: '0xdbc34d084393ed8d7b750FfCCea5A139EC7b9349', token: '0xdef1da03061ddd2a5ef6c59220c135dec623116d', price: 'lepricon'},
            // ROYA - Staked royale
            { contract: '0x4Cd4c0eEDb2bC21f4e280d0Fe4C45B17430F94A9', token: '0x7eaF9C89037e4814DC0d9952Ac7F888C784548DB', price: 'royale'},
            // Finxflo - Staked Finxflo
            { contract: '0x6BcDC61A7A6d86f7b7B66d461b7eF7fa268571a0', token: '0x8a40c222996f9F3431f63Bf80244C36822060f12', price: 'finxflo'},
            // OM Mantra pool - Staked OM in mantra pool
            { contract: '0x1a22188b5F6faf7253a3DefCC576884c0FF50a91', token: '0x3593D125a4f7849a1B059E64F4517A86Dd60c95d', price: 'mantra-dao'},
        ]

        // Lending / borrowing
        // Zen assets
        const zenErc20 = [
            // zenUSDT -
            ['0xF76cc2dc02F56B27761dBdb7a62e2B1C4a22aFcd', 'tether'],
            // zenUSDC -
            ['0x0968c90198f08b67365840fa37631b29fe2aa9fc', 'usd-coin'],
            // zenWBTC -
            ['0x5b4463bbd7b2e870601e91161e0f1f7f84cde214', 'wrapped-bitcoin'],
            // zenCOMP -
            ['0x3f2e9a93428a22d2f4cacc3f184f1aad85054e1c', 'compound-governance-token'],
            // zenDAI -
            ['0x3bafa9cd93c7bdc07fd9609e95e04a8904eacf7d', 'dai'],
            // zenCREAM -
            ['0x66d696474784ded49b5d0a43e50bf59d63402d74', 'cream'],
            // zenOM -
            ['0xf533c78c0790676008d576c5cc2e63e0856ed4f0', 'mantra-dao'],
            // zenRFUEL -
            ['0x11c70caa910647d820bd014d676dcd97edd64a99', 'rio-defi'],
            // zenLINK -
            ['0x27d15446176b469ee7fbdec1e5a4b506fd77c0cd', 'chainlink'],
            // zenAAVE -
            ['0x57a8cb15e9575bf9bf80f3531183395703912f57', 'aave'],
            // zenUNI -
            ['0x391f902c8979050ba8036e3d61d13d79cf545db8', 'uniswap'],
            // zenSUSHI -
            ['0xb3c114d12cc260ff0a07a2cf22a910625367b403', 'sushi'],
            // zenSNX -
            ['0xc4bdaa3b4f2c9a78baa4442cd81874881850ff2e', 'havven'],
            // zenYFI -
            ['0xb595a7715d7d5a0252e5d3cdddfa2e1c7c1feebe', 'yearn-finance'],
            // zenDSD -
            ['0x1c1bb5efec38b1b01e0e72fa0c8521d695299b60', 'dynamic-set-dollar'],
            // zenBONDLY -
            ['0x53bafba543f8f1283ed5b21cafe7925c367ec3bd', 'bondly'],
            // zenPOLS -
            ['0x5b37c72dde4c4efc3e2eeff4107ef6eb61f5de10', 'polkastarter'],
            // zen1INCH -
            ['0x2ddfd56221568b6d4350b68432569a57bc1f9572', '1inch'],
            // zenRSR -
            ['0xa0998fc7dcf51169d97a74f0b0b7d97e4af8e873', 'reserve-rights-token'],
            // zenROYA -
            ['0x0e0055bf26f4bdde57b112112e5db25d56706580', 'royale'],
            // zenFTX -
            ['0x650D62FCB1F22A10a2b810BFe305C1312a24A367', 'ftx-token'],
            // zenSRM -
            ['0x290a565ec7C28557AE872de2f3a5Ce500F46A5d2', 'serum'],
            // zenBAL -
            ['0x31b992fda33C6c52c602cF379B9bBe1745A903f7', 'balancer'],
            // zenCRV -
            ['0x144bdF52690c59B510DA5DBc09BB5f145FbdB8E1', 'curve-dao-token'],
            // zenUMA -
            ['0x1BAdCB0833072B986c845681D3C73603Adc5bA54', 'uma'],
            // zenRUNE -
            ['0x3bdBd2B661560Bcdf59BDC74576f65E2F714b836', 'thorchain-erc20'],
            // zenFRAX -
            ['0xa8e31aD81D609ff616645849987feF30A3FfABd9', 'frax'],
            // zenHEGIC -
            ['0x15Fcfd53fec9B72cF3725649F3eC4603077ad21e', 'hegic'],
            // zenrHEGIC -
            ['0xB15e13Bc622315E29A7142fea3d0c67464B44e97', 'rhegic'],
            // zenMPH -
            ['0x4dD6D5D861EDcD361455b330fa28c4C9817dA687', '88mph'],
            // zenzLOT -
            ['0x8eC3E4978E531565A46C22fbE0423Be1BB8E1156', 'zlot'],
            // zenzHEGIC -
            ['0x0C91F1795e012BCEF586C925F747f23B0969B5eA', 'zhegic'],
            // zenWHITE -
            ['0xE3334e66634acF17B2b97ab560ec92D6861b25fa', 'whiteheart'],
            // zenWNXM -
            ['0xa07Be94D721DF448B63EC6C3160138A2b2619e1D', 'wrapped-nxm'],
            // zenRENBTC -
            ['0x7a665de4b80835295901dd84ece07e942a9fe400', 'renbtc'],
            // zenBNT -
            ['0x1b6d730a1dCAeB870BA3b0c6e51F801C1cCa0499', 'bancor'],
            // zenKNC -
            ['0x180087A6a87Fd6b09a78C9b9B87b71335906c61D', 'kyber-network'],
            // zenCEL -
            ['0xa6b8cbB493fe5682d627bdB9A6B361488086a2fD', 'celsius-degree-token'],
            // zenCORN -
            ['0x4E50972850822f8be8A034e23891B7063893Cc34', 'cornichon'],
            // zenAPI3 -
            ['0xA24c0E9195481821f9b5292E8c6A4209cc8cc3c9', 'api3'],
            // zenMATIC -
            ['0xa3968dAbF386D99F67c92c4E3c7cfDf2c0ccc396', 'matic-network'],
            // zenBAO -
            ['0x132E549262f2b2AD48AA306c3d389e55BB510419', 'bao-finance'],
            // zenUST -
            ['0xaB576bCBB0C3303C9e680fbFDeCa67e062eAE59c', 'terrausd'],
            // zenDVG 
            ['0x07d22cd5d483b1242518d5cd26b21b552f0cfcdb', 'daoventures'],
            // zenGRT 
            ['0x90ea640fd96b10d79b95166ea9d4b5fb2fb4f4be', 'the-graph'],
            // zenOX 
            ['0x33a9f9bace23cfb8dad597a564d055ad415648ff', '0x'],
            // zenOMG 
            ['0x7283fe6ae81f39d07850b78f282037b65448a2bc', 'omisego'],
            // zenINJ 
            ['0xd7756be9aedc211a9d5677d7d67295e6d7dd86c7', 'injective-protocol'],
            // zenBADGER 
            ['0x4a5b823592c2a1e95502c0b55afba2397e71799d', 'badger-dao'],
            // zenROOK 
            ['0xf9aea09993e1a43b5f7dcdbd67cda89690a51491', 'rook'],
            // zenUTK 
            ['0x8fb35c58e48660a29c80452d3c7bf98fe81de921', 'utrust'],
            // zenALPHA 
            ['0x49a39e062aaf28950f9d0d5fd423dfb3175c0bb1', 'alpha-finance'],
            // zenRGT 
            ['0x223f6fc2696beeb0d096a72b8db674e6bd520398', 'rari-governance-token'],
        ]

         let stakingAssetCalc = await Promise.all(stakingAssets.map(async (asset) => {
            try {
                let balance = await utils.returnBalance(asset.token, asset.contract);
<<<<<<< HEAD
=======
                //console.log(balance)
>>>>>>> b393725d
                tvl += (parseFloat(balance) * price_feed.data[asset.price].usd)
            } catch (error) {
                //console.log(error)
            }
        }))


         let ETHlendingCalc = await new Promise(async (resolve, reject) => {
            // ZEN ETH - Lending ETH
            var contract = '0x4f905f75f5576228ed2d0ea508fb0c32a0696090';
            var token = '0x4f905f75f5576228ed2d0ea508fb0c32a0696090';
            balance = await returnSupply(token, contract, CETH);
            tvl += (parseFloat(balance) * price_feed.data['ethereum'].usd)
            resolve(0)
        })

        let zeen  = await Promise.all(zenErc20.map(async (asset) => {
            try {
                // ZEN erc lending assets
                var contract = asset[0];
                var token = asset[0];
                balance = await returnSupply(token, contract, CERC);
<<<<<<< HEAD
=======

>>>>>>> b393725d
                tvl += (parseFloat(balance) * price_feed.data[asset[1]].usd)
            } catch (error) {
                //console.log(error)
            }
        }))

        return tvl;

        // Promise.all([stakingAssetCalc, ETHlendingCalc, ERC20lendingCalc]).then((values) => {
        //     console.log('tvl',tvl)
        //     return tvl;
        // });

    } catch (error) {
        //console.log(error)
    }



}


module.exports = {
  fetch
}<|MERGE_RESOLUTION|>--- conflicted
+++ resolved
@@ -13,12 +13,7 @@
 async function fetch() {
 
     try {
-<<<<<<< HEAD
         var price_feed = await retry(async bail => await axios.get('https://api.coingecko.com/api/v3/simple/price?ids=ethereum,tether,usd-coin,wrapped-bitcoin,dai,cream,chainlink,mantra-dao,rio-defi,compound-governance-token,aave,uniswap,sushi,havven,yearn-finance,dynamic-set-dollar,bondly,polkastarter,1inch,reserve-rights-token,royale,ftx-token,serum,balancer,curve-dao-token,uma,thorchain-erc20,frax,hegic,rhegic,88mph,zlot,zhegic,whiteheart,wrapped-nxm,renbtc,bancor,kyber-network,celsius-degree-token,cornichon,api3,matic-network,bao-finance,terrausd,lepricon,royale,finxflo,daoventures,the-graph,0x,omisego,injective-protocol,badger-dao,rook,utrust,alpha-finance,rari-governance-token&vs_currencies=usd&include_market_cap=true&include_24hr_vol=true&include_24hr_change=true'));
-=======
-
-        var price_feed = await retry(async bail => await axios.get('https://api.coingecko.com/api/v3/simple/price?ids=ethereum,tether,usd-coin,wrapped-bitcoin,dai,cream,chainlink,mantra-dao,rio-defi,compound-governance-token,aave,uniswap,sushi,havven,yearn-finance,dynamic-set-dollar,bondly,polkastarter,1inch,reserve-rights-token,royale,ftx-token,serum,balancer,curve-dao-token,uma,thorchain-erc20,frax,hegic,rhegic,88mph,zlot,zhegic,whiteheart,wrapped-nxm,renbtc,bancor,kyber-network,celsius-degree-token,cornichon,api3,matic-network,bao-finance,terrausd&vs_currencies=usd&include_market_cap=true&include_24hr_vol=true&include_24hr_change=true'));
->>>>>>> b393725d
 
         // Helper to get lending supply
         async function returnSupply(token, address, abi) {
@@ -161,10 +156,6 @@
          let stakingAssetCalc = await Promise.all(stakingAssets.map(async (asset) => {
             try {
                 let balance = await utils.returnBalance(asset.token, asset.contract);
-<<<<<<< HEAD
-=======
-                //console.log(balance)
->>>>>>> b393725d
                 tvl += (parseFloat(balance) * price_feed.data[asset.price].usd)
             } catch (error) {
                 //console.log(error)
@@ -181,16 +172,13 @@
             resolve(0)
         })
 
-        let zeen  = await Promise.all(zenErc20.map(async (asset) => {
+        let zen = await Promise.all(zenErc20.map(async (asset) => {
             try {
                 // ZEN erc lending assets
                 var contract = asset[0];
                 var token = asset[0];
                 balance = await returnSupply(token, contract, CERC);
-<<<<<<< HEAD
-=======
-
->>>>>>> b393725d
+
                 tvl += (parseFloat(balance) * price_feed.data[asset[1]].usd)
             } catch (error) {
                 //console.log(error)
