const utils = require("../helper/utils");
const sdk = require("@defillama/sdk");
const IOTEX_CG_MAPPING = require("./../xdollar-finance/iotex_cg_mapping.json")

async function transformFantomAddress() {
  const multichainTokens = (
    await utils.fetchURL("https://netapi.anyswap.net/bridge/v2/info")
  ).data.bridgeList;

  return (addr) => {
    // WFTM && FTM
    if (
      compareAddresses(addr, "0x21be370d5312f44cb42ce377bc9b8a0cef1a4c83") ||
      compareAddresses(addr, "0x0000000000000000000000000000000000000000") ||
      compareAddresses(addr, "0xxxxxxxxxxxxxxxxxxxxxxxxxxxxxxxxxxxxxxxxx")
    ) {
      return "0x4e15361fd6b4bb609fa63c81a2be19d873717870";
    }
    if (compareAddresses(addr, "0x658b0c7613e890ee50b8c4bc6a3f41ef411208ad")) {
      // fETH
      return "0xc02aaa39b223fe8d0a0e5c4f27ead9083c756cc2";
    }
    if (compareAddresses(addr, "0x82f0b8b456c1a451378467398982d4834b6829c1")) {
      // MIM
      return "0x99d8a9c45b2eca8864373a26d1459e3dff1e17f3";
    }
    if (compareAddresses(addr, "0x260b3e40c714ce8196465ec824cd8bb915081812")) {
      return "polygon:0x4a81f8796e0c6ad4877a51c86693b0de8093f2ef"; // IRON ICE
    }
    const srcToken = multichainTokens.find(
      (token) => token.chainId === "250" && token.token === addr.toLowerCase()
    );
    if (srcToken !== undefined) {
      if (srcToken.srcChainId === "1") {
        return srcToken.srcToken;
      } else if (srcToken.srcChainId === "56") {
        if (srcToken.srcToken === "") {
          return "bsc:0xbb4cdb9cbd36b01bd1cbaebf2de08d9173bc095c";
        }
        return `bsc:${srcToken.srcToken}`;
      }
    }
    return `fantom:${addr}`;
  };
}

function compareAddresses(a, b) {
  return a.toLowerCase() === b.toLowerCase();
}

async function transformAvaxAddress() {
  const [bridgeTokensOld, bridgeTokensNew, bridgeTokenDetails] =
    await Promise.all([
      utils.fetchURL(
        "https://raw.githubusercontent.com/0xngmi/bridge-tokens/main/data/penultimate.json"
      ),
      utils
        .fetchURL(
          "https://raw.githubusercontent.com/ava-labs/avalanche-bridge-resources/main/avalanche_contract_address.json"
        )
        .then((r) => Object.entries(r.data)),
      utils.fetchURL(
        "https://raw.githubusercontent.com/ava-labs/avalanche-bridge-resources/main/token_list.json"
      ),
    ]);
    return (addr) => {
      if(compareAddresses(addr, "0xb31f66aa3c1e785363f0875a1b74e27b85fd66c7")){
        return "avax:0xb31f66aa3c1e785363f0875a1b74e27b85fd66c7"
      }
      const srcToken = bridgeTokensOld.data.find((token) =>
      compareAddresses(token["Avalanche Token Address"], addr)
      );
      if (
        srcToken !== undefined &&
        srcToken["Ethereum Token Decimals"] ===
        srcToken["Avalanche Token Decimals"]
      ) {
        return srcToken["Ethereum Token Address"];
      }
      const newBridgeToken = bridgeTokensNew.find((token) =>
        compareAddresses(addr, token[1])
      );
      if (newBridgeToken !== undefined) {
        const tokenName = newBridgeToken[0].split(".")[0];
        const tokenData = bridgeTokenDetails.data[tokenName];
        if (tokenData !== undefined) {
          return tokenData.nativeContractAddress;
        }
      }
      const map = {
        "0xaf2c034c764d53005cc6cbc092518112cbd652bb": "avax:0xb31f66aa3c1e785363f0875a1b74e27b85fd66c7",
        "0x57319d41f71e81f3c65f2a47ca4e001ebafd4f33": "avax:0x6e84a6216ea6dacc71ee8e6b0a5b7322eebc0fdd",
        "0x0000000000000000000000000000000000000000": "avax:0xb31f66aa3c1e785363f0875a1b74e27b85fd66c7",
        "0xxxxxxxxxxxxxxxxxxxxxxxxxxxxxxxxxxxxxxxxx": "avax:0xb31f66aa3c1e785363f0875a1b74e27b85fd66c7",
        "0xd45b7c061016102f9fa220502908f2c0f1add1d7": "0xffc97d72e13e01096502cb8eb52dee56f74dad7b",
        "0x47afa96cdc9fab46904a55a6ad4bf6660b53c38a": "0x028171bca77440897b824ca71d1c56cac55b68a3",
        "0x46a51127c3ce23fb7ab1de06226147f446e4a857": "0xbcca60bb61934080951369a648fb03df4f96263c",
        "0x532e6537fea298397212f09a61e03311686f548e": "0x3ed3b47dd13ec9a98b44e6204a523e766b225811",
        "0xdfe521292ece2a4f44242efbcd66bc594ca9714b": "avax:0xb31f66aa3c1e785363f0875a1b74e27b85fd66c7",
        "0x686bef2417b6dc32c50a3cbfbcc3bb60e1e9a15d": "0x9ff58f4ffb29fa2266ab25e75e2a8b3503311656",
        "0x53f7c5869a859f0aec3d334ee8b4cf01e3492f21": "0x030ba81f1c18d280636f32af80b9aad02cf0854e",

        "0xd45b7c061016102f9fa220502908f2c0f1add1d7": "0xffc97d72e13e01096502cb8eb52dee56f74dad7b",
        "0x47afa96cdc9fab46904a55a6ad4bf6660b53c38a": "0x028171bca77440897b824ca71d1c56cac55b68a3",
        "0x46A51127C3ce23fb7AB1DE06226147F446e4a857": "0xbcca60bb61934080951369a648fb03df4f96263c",
        "0x574679Ec54972cf6d705E0a71467Bb5BB362919D": "avax:0x5817d4f0b62a59b17f75207da1848c2ce75e7af4",
        "0x9702230a8ea53601f5cd2dc00fdbc13d4df4a8c7": "0xdac17f958d2ee523a2206206994597c13d831ec7",
        "0x2f28add68e59733d23d5f57d94c31fb965f835d0": "0xa0b86991c6218b36c1d19d4a2e9eb0ce3606eb48",// sUSDC(Avalanche) -> USDC(Ethereum)
        "0xf04d3a8eb17b832fbebf43610e94bdc4fd5cf2dd": "bsc:0xe9e7cea3dedca5984780bafc599bd69add087d56", // sBUSD(Avalanche) -> BUSD(BSC)
      }
      return map[addr.toLowerCase()] || `avax:${addr}`
  }
}

async function transformBscAddress() {
  const binanceBridge = (
    await utils.fetchURL(
      "https://api.binance.org/bridge/api/v2/tokens?walletNetwork="
    )
  ).data.data.tokens;

  return (addr) => {
    const srcToken = binanceBridge.find(
      (token) =>
        token.ethContractAddress !== "" &&
        token.bscContractAddress.toLowerCase() === addr.toLowerCase()
    );
    if (
      srcToken !== undefined &&
      srcToken.bscContractDecimal === srcToken.ethContractDecimal
    ) {
      return srcToken.ethContractAddress;
    }
    // BNB
    if (
      addr.toLowerCase() == "0x0000000000000000000000000000000000000000" ||
      addr.toLowerCase() == "0xeeeeeeeeeeeeeeeeeeeeeeeeeeeeeeeeeeeeeeee"
    ) {
      return "bsc:0xbb4CdB9CBd36B01bD1cBaEBF2De08d9173bc095c";
    }
    if (addr.toLowerCase() == "0xe1c110e1b1b4a1ded0caf3e42bfbdbb7b5d7ce1c") {
      return "avax:0xe1c110e1b1b4a1ded0caf3e42bfbdbb7b5d7ce1c";
    }
    if (addr.toLowerCase() == "0x2170ed0880ac9a755fd29b2688956bd959f933f8") {
      return "0xc02aaa39b223fe8d0a0e5c4f27ead9083c756cc2";
    }
    if (addr.toLowerCase() == "0xa35d95872d8eb056eb2cbd67d25124a6add7455e") {
      return "0x123"; // 2030FLOKI returns nonsense TVL
    }
    if (addr.toLowerCase() == "0x0cf8e180350253271f4b917ccfb0accc4862f262") {
      return "0x123"; // BTCBR returns nonsense TVL
    }
    if (addr.toLowerCase() == "0x6ded0f2c886568fb4bb6f04f179093d3d167c9d7") {
      return "0x09ce2b746c32528b7d864a1e3979bd97d2f095ab"; // BTCBR returns nonsense TVL
    }
    if (addr.toLowerCase() === "0x2f28add68e59733d23d5f57d94c31fb965f835d0".toLowerCase()) {
      return "0xa0b86991c6218b36c1d19d4a2e9eb0ce3606eb48"; // sUSDC(BSC) -> USDC(Ethereum)
    }
    return `bsc:${addr}`;
  };
}

const PoSMappedTokenList =
  "https://api.bridge.matic.network/api/tokens/pos/erc20";
const PlasmaMappedTokenList =
  "https://api.bridge.matic.network/api/tokens/plasma/erc20";

async function transformPolygonAddress() {
  const posTokens = await utils.fetchURL(PoSMappedTokenList);
  const plasmaTokens = await utils.fetchURL(PlasmaMappedTokenList);
  const tokens = posTokens.data.tokens
    .concat(plasmaTokens.data.tokens)
    .reduce((tokenMap, token) => {
      tokenMap[token.childToken.toLowerCase()] = token.rootToken.toLowerCase();
      return tokenMap;
    }, {});

  return (addr) => {
    if (addr.toLowerCase() == '0xeeeeeeeeeeeeeeeeeeeeeeeeeeeeeeeeeeeeeeee') {
      return "0x7d1afa7b718fb893db30a3abc0cfc608aacfebb0";
    }
    if (addr.toLowerCase() === "0x7ceb23fd6bc0add59e62ac25578270cff1b9f619") {
      return "0x0000000000000000000000000000000000000000";
    }
    if (addr.toLowerCase() === "0x0000000000000000000000000000000000000000") {
      return "0x7d1afa7b718fb893db30a3abc0cfc608aacfebb0";
    }
    if (addr.toLowerCase() === "0x2f28Add68e59733D23D5F57d94c31fb965f835D0".toLowerCase()) {
      return "0xA0b86991c6218b36c1d19D4a2e9Eb0cE3606eB48"; // sUSDC(Polygon) -> USDC(Ethereum)
    }
    if (addr.toLowerCase() === "0xf04d3A8Eb17B832Fbebf43610e94BdC4fD5Cf2dd".toLowerCase()) {
      return "bsc:0xe9e7CEA3DedcA5984780Bafc599bD69ADd087D56";// sBUSD(Polygon) -> BUSD(BSC)
    }
    if (addr.toLowerCase() === "0x8Eb3771A43a8C45AaBE6d61ED709eCe652281DC9".toLowerCase()) {
      return "avax:0xA7D7079b0FEaD91F3e65f86E8915Cb59c1a4C664";// sUSDC.e(Polygon) -> USDC.e(Avalanche)
    }
    return tokens[addr.toLowerCase()] || `polygon:${addr}`;
  };
}

const bridgeAdd = "0xf6A78083ca3e2a662D6dd1703c939c8aCE2e268d";
const abiXdaiBridgeAbi = {
  type: "function",
  stateMutability: "view",
  payable: false,
  outputs: [
    {
      type: "address",
      name: "",
    },
  ],
  name: "foreignTokenAddress",
  inputs: [
    {
      internalType: "address",
      type: "address",
      name: "_homeToken",
    },
  ],
  constant: true,
};
async function transformXdaiAddress() {
  return async (address) => {
    if (
      address === "0x0000000000000000000000000000000000000000" ||
      address.toLowerCase() === "0x44fa8e6f47987339850636f88629646662444217" ||
      address.toLowerCase() === "0xe91d153e0b41518a2ce8dd3d7944fa863463a97d"
    ) {
      return `0x6b175474e89094c44da98b954eedeac495271d0f`;
    }
    if (
      address.toLowerCase() === "0x6a023ccd1ff6f2045c3309768ead9e68f978f6e1"
    ) {
      return `0xc02aaa39b223fe8d0a0e5c4f27ead9083c756cc2`;
    }
    if (
      address.toLowerCase() === "0xddafbb505ad214d7b80b1f830fccc89b60fb7a83"
    ) {
      return `0xa0b86991c6218b36c1d19d4a2e9eb0ce3606eb48`;
    }
    if (
      address.toLowerCase() === "0x4537e328bf7e4efa29d05caea260d7fe26af9d74"
    ) {
      return `0x1f9840a85d5af5bf1d1762f925bdaddc4201f984`;
    }
    if (
      address.toLowerCase() === "0x4ecaba5870353805a9f068101a40e0f32ed605c6"
    ) {
      return `0xdac17f958d2ee523a2206206994597c13d831ec7`;
    }
    if (
      address.toLowerCase() === "0x7122d7661c4564b7c6cd4878b06766489a6028a2"
    ) {
      return `0x7d1afa7b718fb893db30a3abc0cfc608aacfebb0`;
    }
    if (
      address.toLowerCase() === "0x8e5bbbb09ed1ebde8674cda39a0c169401db4252"
    ) {
      return `0x2260fac5e5542a773aa44fbcfedf7c193bc2c599`;
    }

    // const result = await sdk.api.abi.call({
    //   target: bridgeAdd,
    //   abi: abiXdaiBridgeAbi,
    //   params: [address],
    //   chain: "xdai",
    // });
    // if (result.output === "0x0000000000000000000000000000000000000000") {
    //   return `xdai:${address}`;
    // }
    // // XDAI -> DAI
    // return result.output;
  };
}

async function transformOkexAddress() {
  const okexBridge = (
    await utils.fetchURL(
      "https://www.okex.com/v2/asset/cross-chain/currencyAddress"
    )
  ).data.data.tokens;
  // TODO
  return (addr) => {
    if (compareAddresses(addr, "0xe1c110e1b1b4a1ded0caf3e42bfbdbb7b5d7ce1c")) {
      return "avax:0xe1c110e1b1b4a1ded0caf3e42bfbdbb7b5d7ce1c";
    }
    // Native token -> OKB
    if (compareAddresses(addr, "0x0000000000000000000000000000000000000000")) {
      return "0x75231f58b43240c9718dd58b4967c5114342a86c";
    }
    return `okexchain:${addr}`;
  };
}

async function transformHecoAddress() {
  return (addr) => {
    if (addr.toLowerCase() == "0xe1c110e1b1b4a1ded0caf3e42bfbdbb7b5d7ce1c") {
      return "avax:0xe1c110e1b1b4a1ded0caf3e42bfbdbb7b5d7ce1c";
    }
    if (addr.toLowerCase() == "0x0000000000000000000000000000000000000000" || addr.toLowerCase() == "0xhecozzzzzzzzzzzzzzzzzzzzzzzzzzzzzzzzzzzz") {
      return "0x6f259637dcd74c767781e37bc6133cd6a68aa161";
    }
    return `heco:${addr}`;
  };
}

async function transformCeloAddress() {
  return (addr) => {
    if (addr.toLowerCase() === "0xd8763cba276a3738e6de85b4b3bf5fded6d6ca73") {
      //return "0xd71ecff9342a5ced620049e616c5035f1db98620" //sEUR
      return "celo-euro";
    }
    if (addr.toLowerCase() === "0x765de816845861e75a25fca122bb6898b8b1282a") {
      //return "0x8e870d67f660d95d5be530380d0ec0bd388289e1" //USDP
      return "celo-dollar";
    }
    if (addr.toLowerCase() === "0x471ece3750da237f93b8e339c536989b8978a438") {
      return "celo"; //CELO
    }
    return `celo:${addr}`;
  };
}

async function transformHarmonyAddress() {
  const bridge = (
    await utils.fetchURL("https://be4.bridge.hmny.io/tokens/?page=0&size=1000")
  ).data.content;

  return (addr) => {
    if (compareAddresses(addr, "0x6983D1E6DEf3690C4d616b13597A09e6193EA013")) {
      return "0xc02aaa39b223fe8d0a0e5c4f27ead9083c756cc2";
    }
    if (compareAddresses(addr, "0x224e64ec1bdce3870a6a6c777edd450454068fec")) {
      return "0xa47c8bf37f92abed4a126bda807a7b7498661acd";
    }
    if (compareAddresses(addr, "0xe1c110e1b1b4a1ded0caf3e42bfbdbb7b5d7ce1c")) {
      return "avax:0xe1c110e1b1b4a1ded0caf3e42bfbdbb7b5d7ce1c";
    }
    if (compareAddresses(addr, "0xd754ae7bb55feb0c4ba6bc037b4a140f14ebe018")) {
      return "bsc:0x19e6bfc1a6e4b042fb20531244d47e252445df01";
    }
    const srcToken = bridge.find((token) =>
      compareAddresses(addr, token.hrc20Address)
    );
    if (srcToken !== undefined) {
      const prefix = srcToken.network === "BINANCE" ? "bsc:" : "";
      return prefix + srcToken.erc20Address;
    }
    return `harmony:${addr}`;
  };
}

const optimismSynths = {
  "0x8c6f28f2f1a3c87f0f938b96d27520d9751ec8d9":
    "0x57ab1ec28d129707052df4df418d58a2d46d5f51",
  "0xc5db22719a06418028a40a9b5e9a7c02959d0d08":
    "0xbbc455cb4f1b9e4bfc4b73970d360c8f032efee6",
  "0xe405de8f52ba7559f9df3c368500b6e6ae6cee49":
    "0x5e74c9036fb86bd7ecdcb084a0673efc32ea31cb",
  "0x298b9b95708152ff6968aafd889c6586e9169f1d":
    "0xfe18be6b3bd88a2d2a7f928d00292e7a9963cfc6",
};

async function transformOptimismAddress() {
  const bridge = (
    await utils.fetchURL("https://static.optimism.io/optimism.tokenlist.json")
  ).data.tokens;

  return (addr) => {
    if (compareAddresses(addr, "0x4200000000000000000000000000000000000006")) {
      return "0xc02aaa39b223fe8d0a0e5c4f27ead9083c756cc2";
    }
    if (compareAddresses(addr, "0x5029c236320b8f15ef0a657054b84d90bfbeded3")) {
      return "0x15ee120fd69bec86c1d38502299af7366a41d1a6";
    }
    // OETH -> WETH
    if (compareAddresses(addr, "0x0000000000000000000000000000000000000000")) {
      return "0xc02aaa39b223fe8d0a0e5c4f27ead9083c756cc2";
    }
    const possibleSynth = optimismSynths[addr.toLowerCase()];
    if (possibleSynth !== undefined) {
      return possibleSynth;
    }
    const dstToken = bridge.find(
      (token) => compareAddresses(addr, token.address) && token.chainId === 10
    );
    if (dstToken !== undefined) {
      const srcToken = bridge.find(
        (token) => dstToken.logoURI === token.logoURI && token.chainId === 1
      );
      if (srcToken !== undefined) {
        return srcToken.address;
      }
    }
    return addr; //`optimism:${addr}` // TODO: Fix
  };
}

async function transformMoonriverAddress() {
  return (addr) => {
    if (compareAddresses(addr, "0xe1c110e1b1b4a1ded0caf3e42bfbdbb7b5d7ce1c")) {
      return "avax:0xe1c110e1b1b4a1ded0caf3e42bfbdbb7b5d7ce1c";
    }
    if (compareAddresses(addr, "0x0000000000000000000000000000000000000000")) {
      return "moonriver:0x98878B06940aE243284CA214f92Bb71a2b032B8A";
    }
    return `moonriver:${addr}`; //`optimism:${addr}` // TODO: Fix
  };
}

async function transformMoonbeamAddress() {
  return (addr) => {
    if (compareAddresses(addr, "0x8f552a71EFE5eeFc207Bf75485b356A0b3f01eC9")) { //usdc
      return "0xa0b86991c6218b36c1d19d4a2e9eb0ce3606eb48";
    }
    if (compareAddresses(addr, "0x8e70cD5B4Ff3f62659049e74b6649c6603A0E594")) { //usdt
      return "0xdac17f958d2ee523a2206206994597c13d831ec7";
    }
    if (compareAddresses(addr, "0x30D2a9F5FDf90ACe8c17952cbb4eE48a55D916A7")) { //eth
      return "0xc02aaa39b223fe8d0a0e5c4f27ead9083c756cc2";
    }
    if (compareAddresses(addr, "0x1DC78Acda13a8BC4408B207c9E48CDBc096D95e0")) { // wtbc
      return "0x2260fac5e5542a773aa44fbcfedf7c193bc2c599";
    }
    if (compareAddresses(addr, "0xc234A67a4F840E61adE794be47de455361b52413")) { // dai
      return "0x6b175474e89094c44da98b954eedeac495271d0f";
    }
    if (compareAddresses(addr, "0x1d4C2a246311bB9f827F4C768e277FF5787B7D7E")) { //movr
       return "moonriver:0x98878b06940ae243284ca214f92bb71a2b032b8a";
    }
    // if (compareAddresses(addr, "0x0000000000000000000000000000000000000802")) { //GLMR
    //    return "moonbeam";
    // }
    return `moonbeam:${addr}`; //`optimism:${addr}` // TODO: Fix
  };
}

async function transformArbitrumAddress() {
  const bridge = (
    await utils.fetchURL("https://bridge.arbitrum.io/token-list-42161.json")
  ).data.tokens;

  return (addr) => {
    if (compareAddresses(addr, "0x0000000000000000000000000000000000000000")) {
      return "0xc02aaa39b223fe8d0a0e5c4f27ead9083c756cc2"; // WETH
    }
    if (compareAddresses(addr, "0xFEa7a6a0B346362BF88A9e4A88416B77a57D6c2A")) {
      return "0x99d8a9c45b2eca8864373a26d1459e3dff1e17f3"; // MIM
    }
    if (compareAddresses(addr, "0xDBf31dF14B66535aF65AaC99C32e9eA844e14501")) {
      return "0xeb4c2781e4eba804ce9a9803c67d0893436bb27d"; // renBTC
    }
    if (compareAddresses(addr, "0x9ef758ac000a354479e538b8b2f01b917b8e89e7")) {
      return "polygon:0x3dc7b06dd0b1f08ef9acbbd2564f8605b4868eea"; // XDO
    }
    const dstToken = bridge.find((token) =>
      compareAddresses(addr, token.address)
    );
    if (dstToken !== undefined) {
      return dstToken.extensions.bridgeInfo[1].tokenAddress;
    }
    return `arbitrum:${addr}`;
  };
}

function fixAvaxBalances(balances) {
  for (const representation of [
    "avax:0xb31f66aa3c1e785363f0875a1b74e27b85fd66c7",
    "0x9dEbca6eA3af87Bf422Cea9ac955618ceb56EfB4",
  ]) {
    if (balances[representation] !== undefined) {
      balances["avalanche-2"] = Number(balances[representation]) / 1e18;
      delete balances[representation];
    }
  }
}

function fixHarmonyBalances(balances) {
  for (const representation of [
    "harmony:0xcf664087a5bb0237a0bad6742852ec6c8d69a27a",
    "0xcf664087a5bb0237a0bad6742852ec6c8d69a27a",
    "harmony:0xcF664087a5bB0237a0BAd6742852ec6c8d69A27a",
    "0xcF664087a5bB0237a0BAd6742852ec6c8d69A27a",
    "bsc:0xdE976f3344cd9F06E451aF3A94a324afC3E154F4",
    "bsc:0xde976f3344cd9f06e451af3a94a324afc3e154f4",
  ]) {
    if (balances[representation] !== undefined) {
      balances["harmony"] = Number(balances[representation]) / 1e18;
      delete balances[representation];
    }
  }
}
function fixOasisBalances(balances) {
  if (Object.keys(balances).includes('oasis-network')) {
      balances['oasis-network'] = balances['oasis-network'] / 10 ** 18;
  }
}
async function transformIotexAddress() {
  return (addr) => {
    const dstToken = Object.keys(IOTEX_CG_MAPPING).find(token => compareAddresses(addr, token))
    if (dstToken !== undefined) {
      return IOTEX_CG_MAPPING[dstToken].contract || IOTEX_CG_MAPPING[dstToken].coingeckoId
    }
    return `iotex:${addr}`;
  };
}

async function transformKccAddress() {
  return (addr) => {
    if (compareAddresses(addr, "0xe1c110e1b1b4a1ded0caf3e42bfbdbb7b5d7ce1c")) {
      return "avax:0xe1c110e1b1b4a1ded0caf3e42bfbdbb7b5d7ce1c";
    }
    if (
      compareAddresses(
        addr.toLowerCase(),
        "0x0039f574ee5cc39bdd162e9a88e3eb1f111baf48"
      )
    ) {
      return "0xdac17f958d2ee523a2206206994597c13d831ec7";
    }
    if (compareAddresses(addr, "0xa0b86991c6218b36c1d19d4a2e9eb0ce3606eb48")) {
      return "okexchain:0xc946daf81b08146b1c7a8da2a851ddf2b3eaaf85";
    }
    if (compareAddresses(addr, "0x639a647fbe20b6c8ac19e48e2de44ea792c62c5c")) {
      return "bsc:0xbb4CdB9CBd36B01bD1cBaEBF2De08d9173bc095c";
    }
    if (compareAddresses(addr, "0xe3f5a90f9cb311505cd691a46596599aa1a0ad7d")) {
      return "0x4fabb145d64652a948d72533023f6e7a623c7c53";
    }
    if (compareAddresses(addr, "0xc9baa8cfdde8e328787e29b4b078abf2dadc2055")) {
      return "0x6b175474e89094c44da98b954eedeac495271d0f";
    }
    if (compareAddresses(addr, "0x218c3c3d49d0e7b37aff0d8bb079de36ae61a4c0")) {
      return "0x2260fac5e5542a773aa44fbcfedf7c193bc2c599";
    }
    if (compareAddresses(addr, "0xf55af137a98607f7ed2efefa4cd2dfe70e4253b1")) {
      return "0xc02aaa39b223fe8d0a0e5c4f27ead9083c756cc2";
    }
    if (compareAddresses(addr, "0x980a5afef3d17ad98635f6c5aebcbaeded3c3430")) {
      return "okexchain:0xc946daf81b08146b1c7a8da2a851ddf2b3eaaf85";
    }
    return `kcc:${addr}`;
  };
}


 function transformMetisAddress() {
  const map = {
    "0xdeaddeaddeaddeaddeaddeaddeaddeaddead0000": "0x9e32b13ce7f2e80a01932b42553652e053d6ed8e",
    "0xbb06dca3ae6887fabf931640f67cab3e3a16f4dc": "0xdac17f958d2ee523a2206206994597c13d831ec7",
    "0x420000000000000000000000000000000000000a": "0xc02aaa39b223fe8d0a0e5c4f27ead9083c756cc2",
    "0x5801d0e1c7d977d78e4890880b8e579eb4943276": "bsc:0x5801d0e1c7d977d78e4890880b8e579eb4943276",
    "0xea32a96608495e54156ae48931a7c20f0dcc1a21": "0xa0b86991c6218b36c1d19d4a2e9eb0ce3606eb48",
    "0x2692be44a6e38b698731fddf417d060f0d20a0cb": "bsc:0xbb4cdb9cbd36b01bd1cbaebf2de08d9173bc095c",
  }
  return (addr) => {
     if (compareAddresses(addr, "0xa5B55ab1dAF0F8e1EFc0eB1931a957fd89B918f4")) {
      return "avax:0x50b7545627a5162F82A992c33b87aDc75187B218";
    }
    if (compareAddresses(addr, "0xE253E0CeA0CDD43d9628567d097052B33F98D611")) {
      return "avax:0xE253E0CeA0CDD43d9628567d097052B33F98D611";
    }

    if (compareAddresses(addr, "0x4651B38e7ec14BB3db731369BFE5B08F2466Bd0A")) {
      return "bsc:0x1AF3F329e8BE154074D8769D1FFa4eE058B1DBc3";
    }

    if (compareAddresses(addr, "0xfe282Af5f9eB59C30A3f78789EEfFA704188bdD4")) {
      return "metis:0xfe282Af5f9eB59C30A3f78789EEfFA704188bdD4";
    }

    if (compareAddresses(addr, "0x6aB6d61428fde76768D7b45D8BFeec19c6eF91A8")) {
      return "bsc:0xad29abb318791d579433d831ed122afeaf29dcfe";
    }

    if (compareAddresses(addr, "0x4b9D2923D875edF43980BF5dddDEde3Fb20fC742")) {
      return "bsc:0xcc42724c6683b7e57334c4e856f4c9965ed682bd";
    }

    return map[addr.toLowerCase()] || `metis:${addr}`
  };
}

function transformBobaAddress() {
  return (addr) => {
    if (compareAddresses(addr, "0x0000000000000000000000000000000000000000")) {
      return "0xdeaddeaddeaddeaddeaddeaddeaddeaddead0000"; // WETH
    }
    const map = {
      "0xdeaddeaddeaddeaddeaddeaddeaddeaddead0000": "0xc02aaa39b223fe8d0a0e5c4f27ead9083c756cc2", // WETH
      "0x66a2a913e447d6b4bf33efbec43aaef87890fbbc": "0xa0b86991c6218b36c1d19d4a2e9eb0ce3606eb48", // USDC
      "0x5de1677344d3cb0d7d465c10b72a8f60699c062d": "0xdac17f958d2ee523a2206206994597c13d831ec7", // USDT
      "0xf74195bb8a5cf652411867c5c2c5b8c2a402be35": "0x6b175474e89094c44da98b954eedeac495271d0f", // DAI
      "0xdc0486f8bf31df57a952bcd3c1d3e166e3d9ec8b": "0x2260fac5e5542a773aa44fbcfedf7c193bc2c599", // WBTC
      "0xa18bf3994c0cc6e3b63ac420308e5383f53120d7": "0x42bbfa2e77757c645eeaad1655e0911a7553efbc", // BOBA
      "0xe1e2ec9a85c607092668789581251115bcbd20de": "0xd26114cd6EE289AccF82350c8d8487fedB8A0C07", // OMG
    }
    return map[addr.toLowerCase()] || `boba:${addr}`
  }
}

function transformNearAddress() {
  return (addr) => {
    const bridgedAssetIdentifier = '.factory.bridge.near'
    if (addr.endsWith(bridgedAssetIdentifier))
      return `0x${addr.slice(0, addr.length - bridgedAssetIdentifier.length)}`

    return addr
  }
}

<<<<<<< HEAD
async function transformKlaytnAddress() {
  return addr => {
    if (compareAddresses(addr, '0x5388Ce775De8F7A69d17Fd5CAA9f7dbFeE65Dfce')) // Donkey token
      return '0x4576E6825B462b6916D2a41E187626E9090A92c6'
    if (compareAddresses(addr, '0x9eaeFb09fe4aABFbE6b1ca316a3c36aFC83A393F')) // XRP
      return 'ripple'
    if (compareAddresses(addr, '0x02cbE46fB8A1F579254a9B485788f2D86Cad51aa')) // bora
      return '0x26fb86579e371c7aedc461b2ddef0a8628c93d3b'
    if (compareAddresses(addr, '0x5c74070FDeA071359b86082bd9f9b3dEaafbe32b')) // dai
      return '0x6b175474e89094c44da98b954eedeac495271d0f'
    if (compareAddresses(addr, '0x754288077D0fF82AF7a5317C7CB8c444D421d103')) // USDC
      return '0xa0b86991c6218b36c1d19d4a2e9eb0ce3606eb48'
    if (compareAddresses(addr, '0x0268dbed3832b87582B1FA508aCF5958cbb1cd74')) // IJM
      return 'bsc:0xf258f061ae2d68d023ea6e7cceef97962785c6c1'
    if (compareAddresses(addr, '0xceE8FAF64bB97a73bb51E115Aa89C17FfA8dD167')) // USDT
      return '0xdac17f958d2ee523a2206206994597c13d831ec7'
    if (compareAddresses(addr, '0x16D0e1fBD024c600Ca0380A4C5D57Ee7a2eCBf9c')) // WBTC
      return '0x2260fac5e5542a773aa44fbcfedf7c193bc2c599'
    if (compareAddresses(addr, '0x34d21b1e550D73cee41151c77F3c73359527a396')) // WETH
      return '0xc02aaa39b223fe8d0a0e5c4f27ead9083c756cc2'
    return `klaytn:${addr}`
=======
function transformVelasAddress() {
  return (addr) => {
    const map = {
      "0x85219708c49aa701871ad330a94ea0f41dff24ca": "0xc02aaa39b223fe8d0a0e5c4f27ead9083c756cc2", // WETH
      "0xe2c120f188ebd5389f71cf4d9c16d05b62a58993": "0xa0b86991c6218b36c1d19d4a2e9eb0ce3606eb48", // USDC
      "0x01445c31581c354b7338ac35693ab2001b50b9ae": "0xdac17f958d2ee523a2206206994597c13d831ec7", // USDT
      "0xc111c29a988ae0c0087d97b33c6e6766808a3bd3": "bsc:0xe9e7cea3dedca5984780bafc599bd69add087d56", // BUSD
      "0x300a8be53b4b5557f48620d578e7461e3b927dd0": "0xf56842af3b56fd72d17cb103f92d027bba912e89", // BAMBOO
    }
    return map[addr.toLowerCase()] || `velas:${addr}`
>>>>>>> 94fdeb8a
  }
}

const chainTransforms = {
  celo: transformCeloAddress,
  fantom: transformFantomAddress,
  bsc: transformBscAddress,
  polygon: transformPolygonAddress,
  xdai: transformXdaiAddress,
  avax: transformAvaxAddress,
  heco: transformHecoAddress,
  harmony: transformHarmonyAddress,
  optimism: transformOptimismAddress,
  moonriver: transformMoonriverAddress,
  okex: transformOkexAddress,
  kcc: transformKccAddress,
  arbitrum: transformArbitrumAddress,
  iotex: transformIotexAddress,
  metis:transformMetisAddress,
  near: transformNearAddress,
  moonbeam: transformMoonbeamAddress,
<<<<<<< HEAD
  klaytn: transformKlaytnAddress,
=======
  velas: transformVelasAddress,
>>>>>>> 94fdeb8a
};

async function getChainTransform(chain) {
  if (chain === "ethereum") {
    return (id) => id;
  }
  if (chainTransforms[chain] !== undefined) {

    return chainTransforms[chain]();
  }
  return (addr) => `${chain}:${addr}`;
}

module.exports = {
  getChainTransform,
  transformCeloAddress,
  transformFantomAddress,
  transformBscAddress,
  transformPolygonAddress,
  transformXdaiAddress,
  transformAvaxAddress,
  transformHecoAddress,
  transformHarmonyAddress,
  transformOptimismAddress,
  transformMoonriverAddress,
  fixAvaxBalances,
  transformOkexAddress,
  transformKccAddress,
  transformArbitrumAddress,
  fixHarmonyBalances,
  fixOasisBalances,
  transformIotexAddress,
  transformMetisAddress,
  transformBobaAddress,
  transformNearAddress,
  transformMoonbeamAddress,
<<<<<<< HEAD
  transformKlaytnAddress,
=======
  transformVelasAddress,
>>>>>>> 94fdeb8a
};<|MERGE_RESOLUTION|>--- conflicted
+++ resolved
@@ -609,7 +609,6 @@
   }
 }
 
-<<<<<<< HEAD
 async function transformKlaytnAddress() {
   return addr => {
     if (compareAddresses(addr, '0x5388Ce775De8F7A69d17Fd5CAA9f7dbFeE65Dfce')) // Donkey token
@@ -631,7 +630,9 @@
     if (compareAddresses(addr, '0x34d21b1e550D73cee41151c77F3c73359527a396')) // WETH
       return '0xc02aaa39b223fe8d0a0e5c4f27ead9083c756cc2'
     return `klaytn:${addr}`
-=======
+  }
+}
+
 function transformVelasAddress() {
   return (addr) => {
     const map = {
@@ -642,7 +643,6 @@
       "0x300a8be53b4b5557f48620d578e7461e3b927dd0": "0xf56842af3b56fd72d17cb103f92d027bba912e89", // BAMBOO
     }
     return map[addr.toLowerCase()] || `velas:${addr}`
->>>>>>> 94fdeb8a
   }
 }
 
@@ -664,11 +664,8 @@
   metis:transformMetisAddress,
   near: transformNearAddress,
   moonbeam: transformMoonbeamAddress,
-<<<<<<< HEAD
   klaytn: transformKlaytnAddress,
-=======
   velas: transformVelasAddress,
->>>>>>> 94fdeb8a
 };
 
 async function getChainTransform(chain) {
@@ -705,9 +702,6 @@
   transformBobaAddress,
   transformNearAddress,
   transformMoonbeamAddress,
-<<<<<<< HEAD
   transformKlaytnAddress,
-=======
   transformVelasAddress,
->>>>>>> 94fdeb8a
 };