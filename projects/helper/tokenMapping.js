--- conflicted
+++ resolved
@@ -15,11 +15,7 @@
 // orbit brige: https://bridge.orbitchain.io/open/v1/api/monitor/rawTokenList
 
 const unsupportedGeckoChains = ['aptos', 'terra2', 'terra', 'kujira']
-<<<<<<< HEAD
-const ibcChains = ['ibc', 'terra', 'terra2', 'crescent', 'osmosis', 'kujira', 'stargaze', 'juno', 'injective', 'cosmos', 'comdex', 'umee', ]
-=======
-const ibcChains = ['ibc', 'terra', 'terra2', 'crescent', 'osmosis', 'kujira', 'stargaze', 'juno', 'injective', 'cosmos', 'comdex', 'stargaze', ]
->>>>>>> 92322421
+const ibcChains = ['ibc', 'terra', 'terra2', 'crescent', 'osmosis', 'kujira', 'stargaze', 'juno', 'injective', 'cosmos', 'comdex', 'stargaze', 'umee', ]
 const caseSensitiveChains = [...ibcChains, 'solana', 'tezos', 'ton', 'algorand', 'aptos', 'near', 'bitcoin', 'waves', 'tron', 'litecoin', 'polkadot', 'ripple', 'elrond', 'cardano',]
 
 const tokens = {
