const coreAssets = require('./coreAssets.json')
const nullAddress = '0x0000000000000000000000000000000000000000'

// Multichain bridge info: https://bridgeapi.anyswap.exchange/v2/serverInfo/all
// IBC info - https://github.com/PulsarDefi/IBC-Cosmos/blob/main/ibc_data.json
// O3swap - https://agg.o3swap.com/v1/tokens_all
// wanchain - https://wanscan.org/tokens
// chainge - https://openapi.chainge.finance/open/v1/base/getSupportTokens,https://openapi.chainge.finance/open/v1/base/getSupportChains
// TODO: get celer info
// Alexar info: https://api.axelarscan.io/cross-chain/tvl
// coingecko coins: https://api.coingecko.com/api/v3/coins/list?include_platform=true
// gravity bridge for IBC: https://api.mintscan.io/v2/assets/gravity-bridge
// carbon: https://api-insights.carbon.network/info/denom_gecko_map
// orbit brige: https://bridge.orbitchain.io/open/v1/api/monitor/rawTokenList

const ibcChains = ['ibc', 'terra', 'terra2', 'crescent', 'osmosis', 'kujira', 'stargaze', 'juno', 'injective', 'cosmos', 'comdex', 'stargaze', 'umee', 'orai', 'persistence', ]
const caseSensitiveChains = [...ibcChains, 'solana', 'tezos', 'ton', 'algorand', 'aptos', 'near', 'bitcoin', 'waves', 'tron', 'litecoin', 'polkadot', 'ripple', 'elrond', 'cardano', 'stacks']

const tokens = {
  null: nullAddress,
  aave: 'ethereum:0x7fc66500c84a76ad7e9c93437bfc5ac33e2ddae9',
  matic: 'ethereum:0x7d1afa7b718fb893db30a3abc0cfc608aacfebb0',
  bat: 'ethereum:0x0d8775f648430679a709e98d2b0cb6250d2887ef',
  reth: 'ethereum:0xae78736cd615f374d3085123a210448e74fc6393',
  steth: 'ethereum:0xae7ab96520de3a18e5e111b5eaab095312d7fe84',
  solana: 'solana:So11111111111111111111111111111111111111112',
  dai: 'ethereum:0x6b175474e89094c44da98b954eedeac495271d0f',
  usdt: 'ethereum:0xdac17f958d2ee523a2206206994597c13d831ec7',
  usdc: 'ethereum:0xa0b86991c6218b36c1d19d4a2e9eb0ce3606eb48',
  ethereum: 'ethereum:' + nullAddress,
  weth: 'ethereum:0xc02aaa39b223fe8d0a0e5c4f27ead9083c756cc2',
  busd: 'bsc:0xe9e7cea3dedca5984780bafc599bd69add087d56',
  bsc: 'bsc:' + nullAddress,
  bnb: 'bsc:0xbb4CdB9CBd36B01bD1cBaEBF2De08d9173bc095c',
  link: 'ethereum:0x514910771af9ca656af840dff83e8264ecf986ca',
  wbtc: 'ethereum:0x2260fac5e5542a773aa44fbcfedf7c193bc2c599',
  wsteth: 'ethereum:0x7f39c581f595b53c5cb19bd0b3f8da6c935e2ca0',
}
const tokensBare = {}
for (const [label, value] of Object.entries(tokens))
  tokensBare[label] = value.split(':')[1]

const distressedAssts = new Set(Object.values({
  CRK: '0x065de42e28e42d90c2052a1b49e7f83806af0e1f',
  aBNBc: '0xe85afccdafbe7f2b096f268e31cce3da8da2990a',
  aBNBb: '0xbb1aa6e59e5163d8722a122cd66eba614b59df0d',
  XRPC: '0xd4ca5c2aff1eefb0bea9e9eab16f88db2990c183',
}).map(i => i.toLowerCase()))

const transformTokens = {
  // Sample Code
  // cronos: {
  //   "0x065de42e28e42d90c2052a1b49e7f83806af0e1f": "0x123", // CRK token is mispriced
  //   "0x87EFB3ec1576Dec8ED47e58B832bEdCd86eE186e": "0x0000000000085d4780B73119b644AE5ecd22b376",
  // },
}
const ibcMappings = {
  // Sample Code
  // 'ibc/CA1261224952DF089EFD363D8DBB30A8AB6D8CD181E60EE9E68E432F8DE14FE3': { coingeckoId: 'inter-stable-token', decimals: 6, },
  // 'ibc/5A76568E079A31FA12165E4559BA9F1E9D4C97F9C2060B538C84DCD503815E30': { coingeckoId: 'injective-protocol', decimals: 18, },
}

const fixBalancesTokens = {
  // Sample Code
  // arbitrum_nova: {
  //   [nullAddress]: { coingeckoId: "ethereum", decimals: 18 },
  //   '0x722E8BdD2ce80A4422E880164f2079488e115365': { coingeckoId: "ethereum", decimals: 18 },
  //   '0x52484e1ab2e2b22420a25c20fa49e173a26202cd': { coingeckoId: "tether", decimals: 6 },
  //   '0x750ba8b76187092b0d1e87e28daaf484d1b5273b': { coingeckoId: "usd-coin", decimals: 6 },
  // },
<<<<<<< HEAD
  kava: {
    '0x667Fd83E24Ca1D935d36717D305D54fA0CAC991C': { coingeckoId: "blueshift", decimals: 18 }
  }
=======
  bone: {
    [nullAddress]: { coingeckoId: "bone-shibaswap", decimals: 18 },
    '0xcdA1Fa23fF3B9B7172bE82237bF662EfB69437E9': { coingeckoId: "bone-shibaswap", decimals: 18 },
  },
>>>>>>> 4be076b3
}

ibcChains.forEach(chain => fixBalancesTokens[chain] = { ...ibcMappings, ...(fixBalancesTokens[chain] || {}) })

function getUniqueAddresses(addresses, chain) {
  const toLowerCase = !caseSensitiveChains.includes(chain)
  const set = new Set()
  addresses.forEach(i => set.add(toLowerCase ? i.toLowerCase() : i))
  return [...set]
}

function normalizeMapping(mapping, chain) {
  if (caseSensitiveChains.includes(chain)) return;
  Object.keys(mapping).forEach(
    key => (mapping[key.toLowerCase()] = mapping[key])
  );
}

for (const [chain, mapping] of Object.entries(transformTokens))
  normalizeMapping(mapping, chain)

for (const [chain, mapping] of Object.entries(fixBalancesTokens))
  normalizeMapping(mapping, chain)

for (const [chain, mapping] of Object.entries(coreAssets))
  coreAssets[chain] = mapping.map(i => stripTokenHeader(i, chain))

function getCoreAssets(chain = 'ethereum') {
  const tokens = [
    coreAssets[chain] || [],
    Object.keys(transformTokens[chain] || {}),
    Object.keys(fixBalancesTokens[chain] || {}),
  ].flat()
  const addresses = getUniqueAddresses(tokens, chain)
  if (ibcChains.includes(chain)) addresses.push(...coreAssets.ibc)
  return addresses
}

function normalizeAddress(address, chain, extractChain = false) {
  if (!chain && extractChain && address.includes(':')) chain = address.split(':')[0]
  if (caseSensitiveChains.includes(chain)) return address
  return address.toLowerCase()
}

function stripTokenHeader(token, chain) {
  if (chain === 'aptos') return token.replace(/^aptos:/, '')
  token = normalizeAddress(token, chain);
  if (chain && !token.startsWith(chain)) return token;
  return token.indexOf(":") > -1 ? token.split(":")[1] : token;
}

const eulerTokens = [
  "0x1b808f49add4b8c6b5117d9681cf7312fcf0dc1d",
  "0xe025e3ca2be02316033184551d4d3aa22024d9dc",
  "0xeb91861f8a4e1c12333f42dce8fb0ecdc28da716",
  "0x4d19f33948b99800b6113ff3e83bec9b537c85d2",
  "0x5484451a88a35cd0878a1be177435ca8a0e4054e",
  "0x64ad6d2472de5ddd3801fb4027c96c3ee7a7ee82",
  // 4626 wrapped eTokens
  "0x60897720aa966452e8706e74296b018990aec527",
  "0x3c66B18F67CA6C1A71F829E2F6a0c987f97462d0",
  "0x4169Df1B7820702f566cc10938DA51F6F597d264",
  "0xbd1bd5c956684f7eb79da40f582cbe1373a1d593",
]

module.exports = {
  nullAddress,
  tokens,
  tokensBare,
  caseSensitiveChains,
  transformTokens,
  fixBalancesTokens,
  normalizeAddress,
  getCoreAssets,
  ibcChains,
  stripTokenHeader,
  getUniqueAddresses,
  distressedAssts,
  eulerTokens,
}<|MERGE_RESOLUTION|>--- conflicted
+++ resolved
@@ -68,16 +68,13 @@
   //   '0x52484e1ab2e2b22420a25c20fa49e173a26202cd': { coingeckoId: "tether", decimals: 6 },
   //   '0x750ba8b76187092b0d1e87e28daaf484d1b5273b': { coingeckoId: "usd-coin", decimals: 6 },
   // },
-<<<<<<< HEAD
-  kava: {
-    '0x667Fd83E24Ca1D935d36717D305D54fA0CAC991C': { coingeckoId: "blueshift", decimals: 18 }
-  }
-=======
   bone: {
     [nullAddress]: { coingeckoId: "bone-shibaswap", decimals: 18 },
     '0xcdA1Fa23fF3B9B7172bE82237bF662EfB69437E9': { coingeckoId: "bone-shibaswap", decimals: 18 },
   },
->>>>>>> 4be076b3
+  kava: {
+    '0x667Fd83E24Ca1D935d36717D305D54fA0CAC991C': { coingeckoId: "blueshift", decimals: 18 }
+  },
 }
 
 ibcChains.forEach(chain => fixBalancesTokens[chain] = { ...ibcMappings, ...(fixBalancesTokens[chain] || {}) })
