--- conflicted
+++ resolved
@@ -137,11 +137,8 @@
     unwrapLp,
     query,
     queryV1Beta1,
-<<<<<<< HEAD
     fetchAssets
-=======
     queryContractStore,
     sumSingleBalance,
     TOKEN_LIST,
->>>>>>> f9a43633
 }