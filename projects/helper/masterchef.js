const sdk = require('@defillama/sdk');
const abi = require('./abis/masterchef.json')
const {unwrapUniswapLPs} = require('./unwrapLPs')
const { staking } = require("./staking");
const { pool2Exports } = require("./pool2");

async function addFundsInMasterChef(balances, masterChef, block, chain = 'ethereum', transformAddress=id=>id, poolInfoAbi=abi.poolInfo, ignoreAddresses = [], includeLPs = true) {
    const poolLength = (
        await sdk.api.abi.call({
            abi: abi.poolLength,
            target: masterChef,
            block,
            chain,
        })
    ).output;

    const poolInfo = (
        await sdk.api.abi.multiCall({
            block,
            calls: Array.from(Array(Number(poolLength)).keys()).map(i => ({
                target: masterChef,
                params: i,
            })),
            abi: poolInfoAbi,
            chain,
        })
    ).output;

    const [symbols, tokenBalances] = await Promise.all([
        sdk.api.abi.multiCall({
            block,
            calls: poolInfo.map(p => ({
                target: p.output[0]
            })),
            abi: 'erc20:symbol',
            chain,
        }),
        sdk.api.abi.multiCall({
            block,
            calls: poolInfo.map(p => ({
                target: p.output[0],
                params: masterChef
            })),
            abi: 'erc20:balanceOf',
            chain,
        })
    ])

    const lpPositions = [];

    symbols.output.forEach((symbol, idx) => {
        const balance = tokenBalances.output[idx].output;
        const token = symbol.input.target;
        if(ignoreAddresses.some(addr=>addr.toLowerCase() === token.toLowerCase())){
            return 
        }
<<<<<<< HEAD
        if(symbol.output.includes('LP') || symbol.output.includes('PGL') || symbol.output.includes('UNI-V2')) {
            lpPositions.push({
                balance,
                token
            });
=======
        if (symbol.output.includes('LP') || symbol.output.includes('PGL')) {
            if(includeLPs){
                lpPositions.push({
                    balance,
                    token
                });
            }
>>>>>>> f3ee1596
        } else {
            sdk.util.sumSingleBalance(balances, transformAddress(token), balance)
        }
    })

    await unwrapUniswapLPs(
        balances,
        lpPositions,
        block,
        chain,
        transformAddress
    );
}

function masterChefExports(masterchef, chain, stakingToken, pool2Tokens){
    async function tvl(timestamp, ethBlock, chainBlocks){
        const balances = {};
      
        const transformAddress = addr=>`${chain}:${addr}`;
        await addFundsInMasterChef(balances, masterchef, chainBlocks[chain], chain, transformAddress, abi.poolInfo, [...pool2Tokens, stakingToken])
      
        return balances;
    };
    return {
        staking:{
          tvl: staking(masterchef, stakingToken, chain)
        },
        pool2:pool2Exports(masterchef, pool2Tokens, chain),
        tvl
    };
}

module.exports = {
    addFundsInMasterChef,
    masterChefExports
}<|MERGE_RESOLUTION|>--- conflicted
+++ resolved
@@ -54,21 +54,13 @@
         if(ignoreAddresses.some(addr=>addr.toLowerCase() === token.toLowerCase())){
             return 
         }
-<<<<<<< HEAD
         if(symbol.output.includes('LP') || symbol.output.includes('PGL') || symbol.output.includes('UNI-V2')) {
+          if(includeLPs){
             lpPositions.push({
                 balance,
                 token
             });
-=======
-        if (symbol.output.includes('LP') || symbol.output.includes('PGL')) {
-            if(includeLPs){
-                lpPositions.push({
-                    balance,
-                    token
-                });
-            }
->>>>>>> f3ee1596
+          }
         } else {
             sdk.util.sumSingleBalance(balances, transformAddress(token), balance)
         }
