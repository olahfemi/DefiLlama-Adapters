const sdk = require("@defillama/sdk");
const BigNumber = require("bignumber.js");
const token0 = require('./abis/token0.json')
const {getPoolTokens, getPoolId} = require('./abis/balancer.json')
const getPricePerShare = require('./abis/getPricePerShare.json')
const {requery} = require('./requery')
const creamAbi = require('./abis/cream.json')
const { request, gql } = require("graphql-request");
const { unwrapCrv, resolveCrvTokens } = require('./resolveCrvTokens')

const yearnVaults = {
    // yvToken: underlying, eg yvYFI:YFI
    // yvYFI v2
    "0xe14d13d8b3b85af791b2aadd661cdbd5e6097db1": "0x0bc529c00c6401aef6d220be8c6ea1667f6ad93e",
    // yvWETH v2
    "0xa258c4606ca8206d8aa700ce2143d7db854d168c": "0xc02aaa39b223fe8d0a0e5c4f27ead9083c756cc2",
    // yvWETH v1
    "0xa9fe4601811213c340e850ea305481aff02f5b28": "0xc02aaa39b223fe8d0a0e5c4f27ead9083c756cc2",
    // yvUSDT v2
    "0x7da96a3891add058ada2e826306d812c638d87a7": "0xdac17f958d2ee523a2206206994597c13d831ec7",
    // yvUSDC v2
    "0x5f18c75abdae578b483e5f43f12a39cf75b973a9": "0xa0b86991c6218b36c1d19d4a2e9eb0ce3606eb48", 
    // yvUSDC
    "0xa354f35829ae975e850e23e9615b11da1b3dc4de": "0xa0b86991c6218b36c1d19d4a2e9eb0ce3606eb48",
    // yvWBTC
    "0xa696a63cc78dffa1a63e9e50587c197387ff6c7e": "0x2260FAC5E5542a773Aa44fBCfeDf7C193bc2C599",
    // yv1INCH
    "0xb8c3b7a2a618c552c23b1e4701109a9e756bab67": "0x111111111117dc0aa78b770fa6a738034120c302",
    // yvDAI
    "0x19d3364a399d251e894ac732651be8b0e4e85001": "0x6B175474E89094C44Da98b954EedeAC495271d0F",
    // yvSNX
    "0xf29ae508698bdef169b89834f76704c3b205aedf": "0xC011a73ee8576Fb46F5E1c5751cA3B9Fe0af2a6F",
    // yvUNI
    "0xfbeb78a723b8087fd2ea7ef1afec93d35e8bed42": "0x1f9840a85d5af5bf1d1762f925bdaddc4201f984",
    // yvLINK
    "0x671a912c10bba0cfa74cfc2d6fba9ba1ed9530b2": "0x514910771af9ca656af840dff83e8264ecf986ca",
    // yvCurve Aave 3pool
    "0x39caf13a104ff567f71fd2a4c68c026fdb6e740b": "0xFd2a8fA60Abd58Efe3EeE34dd494cD491dC14900",
    // yvcrvSTETH
    "0xdcd90c7f6324cfa40d7169ef80b12031770b4325": "0x06325440d014e39736583c165c2963ba99faf14e",
    // yvcrvIB
    "0x27b7b1ad7288079a66d12350c828d3c00a6f07d7": "0x5282a4ef67d9c33135340fb3289cc1711c13638c",
    // yvYFI FTM
    "0x2c850cced00ce2b14aa9d658b7cad5df659493db": "0x29b0Da86e484E1C0029B56e817912d778aC0EC69",
    // yvDAI FTM
    "0x637ec617c86d24e421328e6caea1d92114892439": "0x8D11eC38a3EB5E956B052f67Da8Bdc9bef8Abf3E",
    // yvMIM FTM
    "0x0a0b23d9786963de69cb2447dc125c49929419d8": "0x82f0b8b456c1a451378467398982d4834b6829c1",
    // yvUSDC FTM
    "0xef0210eb96c7eb36af8ed1c20306462764935607": "0x04068da6c83afcfa0e13ba15a6696662335d5b75",
    // yvWFTM FTM
    "0x0dec85e74a92c52b7f708c4b10207d9560cefaf0": "0x21be370d5312f44cb42ce377bc9b8a0cef1a4c83"
}
async function unwrapYearn(balances, yToken, block, chain = "ethereum", transformAddress=(addr)=>addr) {
    const underlying = yearnVaults[yToken.toLowerCase()];
    if (!underlying) return;

    let pricePerShare = await sdk.api.abi.call({
        target: yToken,
        abi: getPricePerShare[1],
        block: block,
        chain: chain
    });
    if (pricePerShare == undefined) {
        pricePerShare = await sdk.api.abi.call({
            target: yToken,
            abi: getPricePerShare[0],
            block: block,
            chain: chain
        });
    };
    const tokenKey = chain == 'ethereum' ? yToken : `${chain}:${yToken}`
    const newBalance = BigNumber(balances[tokenKey]).times(pricePerShare.output).div(10 ** (await sdk.api.erc20.decimals(underlying, chain)).output)
    const oldBalance = BigNumber( balances[transformAddress(underlying)] || 0)
    balances[transformAddress(underlying)] = oldBalance.plus(newBalance).toFixed(0)
    delete balances[tokenKey];
};

const lpReservesAbi = { "constant": true, "inputs": [], "name": "getReserves", "outputs": [{ "internalType": "uint112", "name": "_reserve0", "type": "uint112" }, { "internalType": "uint112", "name": "_reserve1", "type": "uint112" }, { "internalType": "uint32", "name": "_blockTimestampLast", "type": "uint32" }], "payable": false, "stateMutability": "view", "type": "function" }
const lpSuppliesAbi = {"constant":true,"inputs":[],"name":"totalSupply","outputs":[{"internalType":"uint256","name":"","type":"uint256"}],"payable":false,"stateMutability":"view","type":"function"}
const token0Abi =  {"constant":true,"inputs":[],"name":"token0","outputs":[{"internalType":"address","name":"","type":"address"}],"payable":false,"stateMutability":"view","type":"function"}
const token1Abi = {"constant":true,"inputs":[],"name":"token1","outputs":[{"internalType":"address","name":"","type":"address"}],"payable":false,"stateMutability":"view","type":"function"}

/* lpPositions:{
    balance,
    token
}[]
*/
async function unwrapUniswapLPs(balances, lpPositions, block, chain='ethereum', transformAddress=(addr)=>addr, excludeTokensRaw = [], retry = false, uni_type = 'standard',) {
    const excludeTokens = excludeTokensRaw.map(addr=>addr.toLowerCase())
    const lpTokenCalls = lpPositions.map(lpPosition=>({
        target: lpPosition.token
    }))
    const lpReserves = sdk.api.abi.multiCall({
        block,
        abi: lpReservesAbi,
        calls: lpTokenCalls,
        chain
    })
    const lpSupplies = sdk.api.abi.multiCall({
        block,
        abi: lpSuppliesAbi,
        calls: lpTokenCalls,
        chain
      })
      const tokens0 = sdk.api.abi.multiCall({
        block,
        abi:token0Abi,
        calls: lpTokenCalls,
        chain
      })
      const tokens1 = sdk.api.abi.multiCall({
        block,
        abi:token1Abi,
        calls: lpTokenCalls,
        chain
      })
      if(retry){
        await Promise.all([
            [lpReserves, lpReservesAbi],
            [lpSupplies, lpSuppliesAbi],
            [tokens0, token0Abi],
            [tokens1, token1Abi]
        ].map(async call=>{
            await requery(await call[0], chain, block, call[1])
        }))
      }
      await Promise.all(lpPositions.map(async lpPosition => {
        try{
            let token0, token1, supply
            const lpToken = lpPosition.token
            const token0_ = (await tokens0).output.find(call=>call.input.target === lpToken)
            const token1_ = (await tokens1).output.find(call=>call.input.target === lpToken)
            const supply_ = (await lpSupplies).output.find(call=>call.input.target === lpToken)

            try {
                token0 = token0_.output.toLowerCase()
                token1 = token1_.output.toLowerCase()
                supply = supply_.output
                // console.log(token0_, supply_, token1_, lpToken)

            } catch(e) {
                // console.log(token0_, supply_, token1_, lpToken)
                if (token1_?.input.target?.toLowerCase() === lpToken.toLowerCase()) {
                    console.log(`Not LP token: ${lpToken}, ignoring token`)
                    return
                }
                throw e
            }
            if(supply === "0"){
                return
            }

            let _reserve0, _reserve1
            if (uni_type === 'standard') {
                ({_reserve0, _reserve1} = (await lpReserves).output.find(call=>call.input.target === lpToken).output)
            }
            else if (uni_type === 'gelato') {
                const gelatoPools = sdk.api.abi.multiCall({
                    block,
                    abi: gelatoPoolsAbi,
                    calls: lpTokenCalls,
                    chain
                });
                const gelatoPool = (await gelatoPools).output.find(call=>call.input.target === lpToken).output
                const [ {output: _reserve0_}, {output: _reserve1_} ] = (await Promise.all([
                    sdk.api.erc20.balanceOf({
                        target: token0,
                        owner: gelatoPool,
                        block,
                        chain
                    })
                    ,sdk.api.erc20.balanceOf({
                        target: token1,
                        owner: gelatoPool,
                        block,
                        chain
                    })
                ]))
                _reserve0 = _reserve0_
                _reserve1 = _reserve1_
            }

            if(!excludeTokens.includes(token0)){
                const token0Balance = BigNumber(lpPosition.balance).times(BigNumber(_reserve0)).div(BigNumber(supply))
                sdk.util.sumSingleBalance(balances, await transformAddress(token0), token0Balance.toFixed(0))
            }
            if(!excludeTokens.includes(token1)){
                const token1Balance = BigNumber(lpPosition.balance).times(BigNumber(_reserve1)).div(BigNumber(supply))
                sdk.util.sumSingleBalance(balances, await transformAddress(token1), token1Balance.toFixed(0))
            }
          } catch(e){
              console.log(`Failed to get data for LP token at ${lpPosition.token} on chain ${chain}`)
              throw e
          }
      }))
}


// Mostly similar to unwrapGelatoLPs with only edits being gelatoToken0ABI, same for token1 and balances of tokens which are actually held by the contract which address is given by the read pool method
/* lpPositions:{
    balance,
    token
}[]
*/
const gelatoPoolsAbi = {"inputs":[],"name":"pool","outputs":[{"internalType":"address","name":"","type":"address"}],"stateMutability":"view","type":"function"}

async function unwrapGelatoLPs(balances, lpPositions, block, chain='ethereum', transformAddress=(addr)=>addr, excludeTokensRaw = [], retry = false) {
    const excludeTokens = excludeTokensRaw.map(addr=>addr.toLowerCase())
    const lpTokenCalls = lpPositions.map(lpPosition=>({
        target: lpPosition.token
    }))
    const lpReserves = sdk.api.abi.multiCall({
        block,
        abi: lpReservesAbi,
        calls: lpTokenCalls,
        chain
    })
    const lpSupplies = sdk.api.abi.multiCall({
        block,
        abi: lpSuppliesAbi,
        calls: lpTokenCalls,
        chain
      })
      const tokens0 = sdk.api.abi.multiCall({
        block,
        abi: token0Abi,
        calls: lpTokenCalls,
        chain
      })
      const tokens1 = sdk.api.abi.multiCall({
        block,
        abi: token1Abi,
        calls: lpTokenCalls,
        chain
      })

      // Different bit
      if(retry){
        await Promise.all([
            [lpReserves, lpReservesAbi],
            [lpSupplies, lpSuppliesAbi],
            [tokens0, token0Abi], 
            [tokens1, token1Abi]
        ].map(async call=>{
            await requery(await call[0], chain, block, call[1])
        }))
      }
      await Promise.all(lpPositions.map(async lpPosition => {
        try{
            const lpToken = lpPosition.token
            const token0 = (await tokens0).output.find(call=>call.input.target === lpToken).output.toLowerCase()
            const token1 = (await tokens1).output.find(call=>call.input.target === lpToken).output.toLowerCase()
            const supply = (await lpSupplies).output.find(call=>call.input.target === lpToken).output

            // Different bits
            const gelatoPool = (await gelatoPools).output.find(call=>call.input.target === lpToken).output
            const [ {output: _reserve0}, {output: _reserve1} ] = (await Promise.all([
                sdk.api.erc20.balanceOf({
                    target: token0,
                    owner: gelatoPool,
                    block,
                    chain
                })
                ,sdk.api.erc20.balanceOf({
                    target: token1,
                    owner: gelatoPool,
                    block,
                    chain
                })
            ]))

            if(!excludeTokens.includes(token0)){
                const token0Balance = BigNumber(lpPosition.balance).times(BigNumber(_reserve0)).div(BigNumber(supply))
                sdk.util.sumSingleBalance(balances, await transformAddress(token0), token0Balance.toFixed(0))
            }
            if(!excludeTokens.includes(token1)){
                const token1Balance = BigNumber(lpPosition.balance).times(BigNumber(_reserve1)).div(BigNumber(supply))
                sdk.util.sumSingleBalance(balances, await transformAddress(token1), token1Balance.toFixed(0))
            }
          } catch(e){
              console.log(`Failed to get data for LP token at ${lpPosition.token} on chain ${chain}`)
              throw e
          }
      }))
}

// pool will give you the amount of fUniV3_WETH_ABC held by the pool of the position token against that token total supply
const uniV3_nft_contract = '0xc36442b4a4522e871399cd717abdd847ab11fe88'
const abi_staking = {
    'univ3_positions': {"inputs":[{"internalType":"uint256","name":"tokenId","type":"uint256"}],"name":"positions","outputs":[{"internalType":"uint96","name":"nonce","type":"uint96"},{"internalType":"address","name":"operator","type":"address"},{"internalType":"address","name":"token0","type":"address"},{"internalType":"address","name":"token1","type":"address"},{"internalType":"uint24","name":"fee","type":"uint24"},{"internalType":"int24","name":"tickLower","type":"int24"},{"internalType":"int24","name":"tickUpper","type":"int24"},{"internalType":"uint128","name":"liquidity","type":"uint128"},{"internalType":"uint256","name":"feeGrowthInside0LastX128","type":"uint256"},{"internalType":"uint256","name":"feeGrowthInside1LastX128","type":"uint256"},{"internalType":"uint128","name":"tokensOwed0","type":"uint128"},{"internalType":"uint128","name":"tokensOwed1","type":"uint128"}],"stateMutability":"view","type":"function"}, 

    'erc721_tokenOfOwnerByIndex': {"inputs":[{"internalType":"address","name":"owner","type":"address"},{"internalType":"uint256","name":"index","type":"uint256"}],"name":"tokenOfOwnerByIndex","outputs":[{"internalType":"uint256","name":"","type":"uint256"}],"stateMutability":"view","type":"function"}, 

    'token0': {"inputs":[],"name":"token0","outputs":[{"internalType":"address","name":"","type":"address"}],"stateMutability":"view","type":"function"}, 
    'token1': {"inputs":[],"name":"token1","outputs":[{"internalType":"address","name":"","type":"address"}],"stateMutability":"view","type":"function"},
}
// Convert Uniswap v3 tick to a price (i.e. the ratio between the amounts of tokens: token1/token0)
const tickBase = 1.0001
function tick_to_price(tick) {
    return tickBase ** tick
}
// GraphQL query to get the pool information
const univ3_graph_url = "https://api.thegraph.com/subgraphs/name/uniswap/uniswap-v3"
const univ3_graph_query = gql`
query position($block: Int, $position_id: ID!) {
    position (
        id: $position_id
        block: { number: $block }
    ) {
        id
        owner
        tickLower {tickIdx}
        tickUpper {tickIdx}
        liquidity
        pool {
            tick
            liquidity
            feeTier
            token0 { symbol decimals id }
            token1 { symbol  decimals id }
        }
    }
}`

async function getUniv3PositionBalances(position_id, block) {
    // Retrieve aTokens and reserves from graphql API endpoint
    const { position } = await request(
        univ3_graph_url,
        univ3_graph_query, {
            block: block,
            position_id: position_id 
        })
    
    // Extract pool parameters
    const pool = position['pool']
    const tick = pool['tick']
    const token0 = pool['token0']['id']
    const token1 = pool['token1']['id']
    // Retrieve these from the graphql query instead of onchain call
    const bottom_tick = position['tickLower']['tickIdx']
    const top_tick = position['tickUpper']['tickIdx']
    const liquidity = position['liquidity']
    
    // Compute square roots of prices corresponding to the bottom and top ticks
    const sa = tick_to_price(Math.floor(bottom_tick / 2))
    const sb = tick_to_price(Math.floor(top_tick / 2))
    const price = tick_to_price(tick)
    const sp = price ** 0.5
    // const decimals0 = pool['token0']['decimals']
    // const decimals1 = pool['token1']['decimals']
    // const adjusted_price = price / (10 ** (decimals1 - decimals0))

    // Compute real amounts of the two assets
    const amount0 = liquidity * (sb - sp) / (sp * sb)
    const amount1 = liquidity * (sp - sa)

    console.log(`Whole pool: amount0: ${(amount0 / 1e18).toFixed(1)} / amount1: ${(amount1 / 1e18).toFixed(1)}`)
    return {
        [token0]: amount0, 
        [token1]: amount1, 
    }
}
/*
// Could get some props of the position itself onchain rather than using uni-v3 graphql endpoint, but some information needed is missing like whole pool liq/tick etc
const {output: position_props} = await sdk.api.abi.call({
    block,
    abi: abi_staking['univ3_positions'],
    target: uniV3_nft_contract,
    params: position_id, // get the last one for demonstration
    chain: 'ethereum'
})
const bottom_tick = position_props['tickLower']
const top_tick = position_props['tickUpper']
const L = position_props['liquidity']
const token0 = position_props['token0']
const token1 = position_props['token1']
*/

/*
univ3_Positions:{
    vault,
    pool
}[]
*/
async function unwrapUniswapV3LPs(balances, univ3_Positions, block, chain='ethereum', transformAddress=(addr)=>addr, excludeTokensRaw = [], retry = false) {
    const excludeTokens = excludeTokensRaw.map(addr=>addr.toLowerCase())
    await Promise.all(univ3_Positions.map(async univ3_Position => {
        try{ 
            // Get share of that LP NFT inside the vault as balanceOf / totalSupply
            const {output: totalSupply} = await sdk.api.abi.call({
                block,
                abi: 'erc20:totalSupply',
                target: univ3_Position.vault,
                chain
            })
            const {output: heldLPshares} = await sdk.api.abi.call({
                block,
                abi: 'erc20:balanceOf',
                target: univ3_Position.vault,
                params: univ3_Position.pool,
                chain
            })
            const sharesRatio = heldLPshares / totalSupply

            /*
            const {output: uniV3_nft_count} = await sdk.api.abi.call({
                block,
                abi: 'erc20:balanceOf',
                target: uniV3_nft_contract,
                params: univ3_Position.vault,
                chain
            })
            */
           // Here we assume only the first nft position is retrieved
           // could look for more using uniV3_nft_count 
            const {output: position_id} = await sdk.api.abi.call({
                block,
                abi: abi_staking['erc721_tokenOfOwnerByIndex'],
                target: uniV3_nft_contract,
                params: [univ3_Position.vault, 0], 
                chain
            })

            const positionBalances = await getUniv3PositionBalances(position_id, block)

            // Add balances while multiplying amount by ratio of shares
            Object.entries(positionBalances).forEach(async entry => {
                const [key, value] = entry;
                if(!excludeTokens.includes(key)){
                    // balances[key] = BigNumber( balances[key] || 0 ).plus(sharesRatio * value);
                    sdk.util.sumSingleBalance(balances, await transformAddress(key), BigNumber(sharesRatio * value).toFixed(0))
                }
            });
            console.log(`ratio of the pool: ${(100 * sharesRatio).toFixed(1)}% of position_id ${position_id}`)
            
        } catch(e) {
            console.log(`Failed to get data for LP token vault at ${univ3_Position.vault} on chain ${chain}`)
            throw e
        }
    }))
}

async function addBalanceOfTokensAndLPs(balances, balanceResult, block){
    await addTokensAndLPs(balances, {
        output: balanceResult.output.map(t=>({output:t.input.target}))
    },
    balanceResult,
    block)
}

// Unwrap the tokens that are LPs and directly add the others
// To be used when you don't know which tokens are LPs and which are not
async function addTokensAndLPs(balances, tokens, amounts, block, chain = "ethereum", transformAddress=id=>id){
    const tokens0 = await sdk.api.abi.multiCall({
        calls:tokens.output.map(t=>({
            target: t.output
        })),
        abi: token0,
        block,
        chain
    })
    const lpBalances = []
    tokens0.output.forEach((result, idx)=>{
        const token = tokens.output[idx].output
        const balance = amounts.output[idx].output
        if(result.success){
            lpBalances.push({
                token,
                balance
            })
        } else {
            sdk.util.sumSingleBalance(balances, transformAddress(token), balance);
        }
    })
    await unwrapUniswapLPs(balances, lpBalances, block, chain, transformAddress)
}

function addressesEqual(a,b){
    return a.toLowerCase() === b.toLowerCase()
}
/*
tokens [
    [token, isLP] - eg ["0xaaa", true]
]
*/
async function sumTokensAndLPsSharedOwners(balances, tokens, owners, block, chain = "ethereum", transformAddress=id=>id){
    const balanceOfTokens = await sdk.api.abi.multiCall({
        calls: tokens.map(t=>owners.map(o=>({
            target: t[0],
            params: o
        }))).flat(),
        abi: 'erc20:balanceOf',
        block,
        chain
    })
    await requery(balanceOfTokens, chain, block, 'erc20:balanceOf')
    const isLP = {}
    tokens.forEach(token=>{
        isLP[token[0].toLowerCase()]=token[1]
    })
    const lpBalances = []
    balanceOfTokens.output.forEach((result, idx)=>{
        const token = result.input.target.toLowerCase()
        const balance = result.output
        if(isLP[token] === true){
            lpBalances.push({
                token,
                balance
            })
        } else {
            sdk.util.sumSingleBalance(balances, transformAddress(token), balance);
        }
    })
    if(lpBalances.length > 0){
        await unwrapUniswapLPs(balances, lpBalances, block, chain, transformAddress)
    }
}

async function sumTokensSharedOwners(balances, tokens, owners, block, chain = "ethereum", transformAddress){
    if(transformAddress===undefined){
        transformAddress = addr=>`${chain}:${addr}`
    }
    await sumTokensAndLPsSharedOwners(balances, tokens.map(t=>[t,false]), owners, block, chain, transformAddress)
}

async function sumLPWithOnlyOneToken(balances, lpToken, owner, listedToken, block, chain = "ethereum", transformAddress=id=>id){
    const [balanceOfLP, balanceOfTokenListedInLP, lpSupply] = await Promise.all([
        sdk.api.erc20.balanceOf({
            target: lpToken,
            owner,
            block,
            chain
        }),
        sdk.api.erc20.balanceOf({
            target: listedToken,
            owner: lpToken,
            block,
            chain
        }),
        sdk.api.erc20.totalSupply({
            target: lpToken,
            block,
            chain
        }),
    ])
    sdk.util.sumSingleBalance(balances, transformAddress(listedToken), 
        BigNumber(balanceOfLP.output).times(balanceOfTokenListedInLP.output).div(lpSupply.output).times(2).toFixed(0)
    )
}

async function sumLPWithOnlyOneTokenOtherThanKnown(balances, lpToken, owner, tokenNotToUse, block, chain = "ethereum", transformAddress=id=>id){
    const [token0, token1] = await Promise.all([token0Abi, token1Abi]
        .map(abi=>sdk.api.abi.call({
            target: lpToken,
            abi,
            chain,
            block
        }).then(o=>o.output))
    )
    let listedToken = token0
    if(tokenNotToUse.toLowerCase() === listedToken.toLowerCase()){
        listedToken = token1
    }
    await sumLPWithOnlyOneToken(balances, lpToken, owner, listedToken, block, chain, transformAddress)
}


/*
tokens [
    [token, owner, isLP] - eg ["0xaaa", "0xbbb", true]
]
*/
async function sumTokensAndLPs(balances, tokens, block, chain = "ethereum", transformAddress=id=>id){
    const balanceOfTokens = await sdk.api.abi.multiCall({
        calls: tokens.map(t=>({
            target: t[0],
            params: t[1]
        })),
        abi: 'erc20:balanceOf',
        block,
        chain
    })
    const lpBalances = []
    balanceOfTokens.output.forEach((result, idx)=>{
        const token = result.input.target
        const balance = result.output
        if(tokens[idx][2]){
            lpBalances.push({
                token,
                balance
            })
        } else {
            sdk.util.sumSingleBalance(balances, transformAddress(token), balance);
        }
    })
    await unwrapUniswapLPs(balances, lpBalances, block, chain, transformAddress)
}

const balancerVault = "0xBA12222222228d8Ba445958a75a0704d566BF2C8"
async function sumBalancerLps(balances, tokensAndOwners, block, chain, transformAddress){
    const poolIds = sdk.api.abi.multiCall({
        calls: tokensAndOwners.map(t => ({
            target: t[0]
        })),
        abi: getPoolId,
        block,
        chain
    })
    const balancerPoolSupplies = sdk.api.abi.multiCall({
        calls: tokensAndOwners.map(t => ({
            target: t[0]
        })),
        abi: 'erc20:totalSupply',
        block,
        chain
    })
    const balanceOfTokens = sdk.api.abi.multiCall({
        calls: tokensAndOwners.map(t => ({
            target: t[0],
            params: t[1]
        })),
        abi: 'erc20:balanceOf',
        block,
        chain
    });
    const balancerPoolsPromise = sdk.api.abi.multiCall({
        calls: (await poolIds).output.map(o => ({
            target: balancerVault,
            params: o.output
        })),
        abi: getPoolTokens,
        block,
        chain
    })
    const [poolSupplies, tokenBalances, balancerPools] = await Promise.all([balancerPoolSupplies, balanceOfTokens, balancerPoolsPromise])
    tokenBalances.output.forEach((result, idx)=>{
        const lpBalance = result.output
        const balancerPool = balancerPools.output[idx].output
        const supply = poolSupplies.output[idx].output
        balancerPool.tokens.forEach((token, tokenIndex)=>{
            const tokensInPool = balancerPool.balances[tokenIndex]
            const underlyingBalance = BigNumber(tokensInPool).times(lpBalance).div(supply)
            sdk.util.sumSingleBalance(balances, transformAddress(token), underlyingBalance.toFixed(0));
        })
    })
}

/*
tokensAndOwners [
    [token, owner] - eg ["0xaaa", "0xbbb"]
]
*/
async function sumTokens(balances, tokensAndOwners, block, chain = "ethereum", transformAddress=id=>id, { resolveCrv = false, resolveLP = false, resolveYearn = false } = {}){
    const balanceOfTokens = await sdk.api.abi.multiCall({
        calls: tokensAndOwners.map(t=>({
            target: t[0],
            params: t[1]
        })),
        abi: 'erc20:balanceOf',
        block,
        chain
    })
    balanceOfTokens.output.forEach((result, idx)=>{
        const token = transformAddress(result.input.target)
        const balance = BigNumber(result.output)
        try{

        balances[token] = BigNumber(balances[token] || 0).plus(balance).toFixed(0)
        } catch(e) {
            console.log(token, balance, balances[token])
            throw e
        }
    })
    
    if (resolveLP)
        await unwrapLPsAuto(balances, block, chain, transformAddress)

    if (resolveCrv)
        await resolveCrvTokens(balances, block, chain, transformAddress)
    
    if (resolveYearn) {
        await Promise.all(Object.keys(balances).map(token => unwrapYearn(balances, stripTokenHeader(token), block, chain, transformAddress)))
        await resolveCrvTokens(balances, block, chain, transformAddress)
    }
}

async function unwrapCreamTokens(balances, tokensAndOwners, block, chain = "ethereum", transformAddress=id=>id){
    const [balanceOfTokens, exchangeRates, underlyingTokens] = await Promise.all([
        sdk.api.abi.multiCall({
            calls: tokensAndOwners.map(t => ({
                target: t[0],
                params: t[1]
            })),
            abi: 'erc20:balanceOf',
            block,
            chain
        }),
        sdk.api.abi.multiCall({
            calls: tokensAndOwners.map(t => ({
                target: t[0],
            })),
            abi: creamAbi.exchangeRateStored,
            block,
            chain
        }),
        sdk.api.abi.multiCall({
            calls: tokensAndOwners.map(t => ({
                target: t[0],
            })),
            abi: creamAbi.underlying,
            block,
            chain
        })
    ])
    balanceOfTokens.output.forEach((balanceCall, i)=>{
        const underlying = underlyingTokens.output[i].output
        const balance = BigNumber(balanceCall.output).times(exchangeRates.output[i].output).div(1e18).toFixed(0)
        sdk.util.sumSingleBalance(balances, transformAddress(underlying), balance)
    })
}

<<<<<<< HEAD

const crv_abi = {
    "crvLP_coins": {"stateMutability":"view","type":"function","name":"coins","inputs":[{"name":"arg0","type":"uint256"}],"outputs":[{"name":"","type":"address"}],"gas":3123}
}
async function genericUnwrapCrv(balances, crvToken, lpBalance, block, chain) {
    const {output: resolvedCrvTotalSupply} = await sdk.api.erc20.totalSupply({
      target: crvToken,
      chain, block })
  
    // Get Curve LP token balances
    // A while-loop would need a try-catch because sending error when idx > tokens_count
    const {output: crv_symbol} = await sdk.api.abi.call({
      abi: 'erc20:symbol', 
      target: crvToken,
      chain,
      block
    })
    const LP_tokens_count = 1 + (crv_symbol.match(/_/g) || []).length
    const coins_indices = Array.from(Array(LP_tokens_count).keys())
    const coins = (await sdk.api.abi.multiCall({
      abi: crv_abi['crvLP_coins'], 
      calls: coins_indices.map(i => ({params: [i]})),
      target: crvToken,
      chain,
      block
    })).output.map(c => c.output)
    const crvLP_token_balances = await sdk.api.abi.multiCall({
      abi: 'erc20:balanceOf', 
      calls: coins.map(c => ({
        target: c,
        params: crvToken,
      })),
      chain,
      block
    })
  
    // Edit the balances to weigh with respect to the wallet holdings of the crv LP token
    crvLP_token_balances.output.forEach(call => 
      call.output = BigNumber(call.output).times(lpBalance).div(resolvedCrvTotalSupply).toFixed(0)
    )
    sdk.util.sumMultiBalanceOf(balances, crvLP_token_balances);
  }
  
const cvx_abi = {
    "cvxBRP_pid": {"inputs":[],"name":"pid","outputs":[{"internalType":"uint256","name":"","type":"uint256"}],"stateMutability":"view","type":"function"}, 
    "cvxBRP_balanceOf": {"inputs":[{"internalType":"address","name":"account","type":"address"}],"name":"balanceOf","outputs":[{"internalType":"uint256","name":"","type":"uint256"}],"stateMutability":"view","type":"function"}, 
    "cvxBRP_earned": {"inputs":[{"internalType":"address","name":"account","type":"address"}],"name":"earned","outputs":[{"internalType":"uint256","name":"","type":"uint256"}],"stateMutability":"view","type":"function"}, 
    "cvxBRP_rewards": {"inputs":[{"internalType":"address","name":"","type":"address"}],"name":"rewards","outputs":[{"internalType":"uint256","name":"","type":"uint256"}],"stateMutability":"view","type":"function"}, 
    "cvxBRP_userRewardPerTokenPaid": {"inputs":[{"internalType":"address","name":"","type":"address"}],"name":"userRewardPerTokenPaid","outputs":[{"internalType":"uint256","name":"","type":"uint256"}],"stateMutability":"view","type":"function"}, 
    "cvxBRP_stakingToken": {"inputs": [],"name": "stakingToken","outputs": [ { "internalType": "address", "name": "stakingToken", "type": "address" } ],"stateMutability": "view","type": "function"},
    "cvxBooster_poolInfo": {"inputs": [{ "internalType": "uint256", "name": "", "type": "uint256" }],"name": "poolInfo","outputs": [ { "internalType": "address", "name": "lptoken", "type": "address" }, { "internalType": "address", "name": "token", "type": "address" }, { "internalType": "address", "name": "gauge", "type": "address" }, { "internalType": "address", "name": "crvRewards", "type": "address" }, { "internalType": "address", "name": "stash", "type": "address" }, { "internalType": "bool", "name": "shutdown", "type": "bool" } ],"stateMutability": "view","type": "function"}
}
const cvxBoosterAddress = "0xF403C135812408BFbE8713b5A23a04b3D48AAE31";
  async function genericUnwrapCvx(balances, holder, cvx_BaseRewardPool, block, chain)  {
      // Compute the balance of the treasury of the CVX position and unwrap
    const [
      {output: cvx_LP_bal}, 
      {output: pool_id}
    ] = await Promise.all([
      sdk.api.abi.call({
        abi: cvx_abi['cvxBRP_balanceOf'], // cvx_balanceOf cvx_earned cvx_rewards cvx_userRewardPerTokenPaid
        target: cvx_BaseRewardPool,
        params: [holder],
        chain, block
      }),
      // const {output: pool_id} = await 
      sdk.api.abi.call({
        abi: cvx_abi['cvxBRP_pid'], 
        target: cvx_BaseRewardPool,
        chain, block
      })
    ])
    const {output: crvPoolInfo} = await sdk.api.abi.call({
      abi: cvx_abi['cvxBooster_poolInfo'],
      target: cvxBoosterAddress,
      params: [pool_id],
      chain,
      block: block,
    })
    await genericUnwrapCrv(balances, crvPoolInfo.lptoken, cvx_LP_bal, block, chain)
  }
  
=======
async function unwrapLPsAuto(balances, block, chain, transformAddress) {
    const tokens = []
    const amounts = []

    Object.keys(balances).forEach(key => {
        const token = stripTokenHeader(key)
        if (!/^0x/.test(token)) return;     // if token is not an eth address, we ignore it
        tokens.push({ output: token })
        amounts.push({ output: balances[key] })
        delete balances[key]
    })
    
    return addTokensAndLPs(balances, { output: tokens}, { output: amounts }, block, chain, transformAddress)
}

function stripTokenHeader(token) {
    return token.indexOf(':') > -1 ? token.split(':')[1] : token
}
>>>>>>> 9e09c2a1

module.exports = {
    unwrapYearn,
    unwrapCrv,
    unwrapUniswapLPs,
    unwrapUniswapV3LPs,
    addTokensAndLPs,
    sumTokensAndLPsSharedOwners,
    addBalanceOfTokensAndLPs,
    sumTokensAndLPs,
    sumTokens,
    sumBalancerLps,
    unwrapCreamTokens,
    sumLPWithOnlyOneToken,
    sumTokensSharedOwners,
    sumLPWithOnlyOneTokenOtherThanKnown, 
    unwrapGelatoLPs, 
    genericUnwrapCrv, 
    genericUnwrapCvx
}<|MERGE_RESOLUTION|>--- conflicted
+++ resolved
@@ -720,8 +720,6 @@
     })
 }
 
-<<<<<<< HEAD
-
 const crv_abi = {
     "crvLP_coins": {"stateMutability":"view","type":"function","name":"coins","inputs":[{"name":"arg0","type":"uint256"}],"outputs":[{"name":"","type":"address"}],"gas":3123}
 }
@@ -803,7 +801,6 @@
     await genericUnwrapCrv(balances, crvPoolInfo.lptoken, cvx_LP_bal, block, chain)
   }
   
-=======
 async function unwrapLPsAuto(balances, block, chain, transformAddress) {
     const tokens = []
     const amounts = []
@@ -822,7 +819,6 @@
 function stripTokenHeader(token) {
     return token.indexOf(':') > -1 ? token.split(':')[1] : token
 }
->>>>>>> 9e09c2a1
 
 module.exports = {
     unwrapYearn,
@@ -841,5 +837,6 @@
     sumLPWithOnlyOneTokenOtherThanKnown, 
     unwrapGelatoLPs, 
     genericUnwrapCrv, 
-    genericUnwrapCvx
+    genericUnwrapCvx,
+    unwrapLPsAuto
 }