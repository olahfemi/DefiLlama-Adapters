--- conflicted
+++ resolved
@@ -659,45 +659,6 @@
   "crvLP_coins": { "stateMutability": "view", "type": "function", "name": "coins", "inputs": [{ "name": "arg0", "type": "uint256" }], "outputs": [{ "name": "", "type": "address" }], "gas": 3123 }
 }
 async function genericUnwrapCrv(balances, crvToken, lpBalance, block, chain) {
-<<<<<<< HEAD
-  const { output: resolvedCrvTotalSupply } = await sdk.api.erc20.totalSupply({
-    target: crvToken,
-    chain, block
-  })
-
-  // Get Curve LP token balances
-  // A while-loop would need a try-catch because sending error when idx > tokens_count
-  const { output: crv_symbol } = await sdk.api.abi.call({
-    abi: 'erc20:symbol',
-    target: crvToken,
-    chain,
-    block
-  })
-  const LP_tokens_count = 1 + (crv_symbol.match(/_/g) || []).length
-  const coins_indices = Array.from(Array(LP_tokens_count).keys())
-  const coins = (await sdk.api.abi.multiCall({
-    abi: crv_abi['crvLP_coins'],
-    calls: coins_indices.map(i => ({ params: [i] })),
-    target: crvToken,
-    chain,
-    block
-  })).output.map(c => c.output)
-  const crvLP_token_balances = await sdk.api.abi.multiCall({
-    abi: 'erc20:balanceOf',
-    calls: coins.map(c => ({
-      target: c,
-      params: crvToken,
-    })),
-    chain,
-    block
-  })
-
-  // Edit the balances to weigh with respect to the wallet holdings of the crv LP token
-  crvLP_token_balances.output.forEach(call =>
-    call.output = BigNumber(call.output).times(lpBalance).div(resolvedCrvTotalSupply).toFixed(0)
-  )
-  sdk.util.sumMultiBalanceOf(balances, crvLP_token_balances);
-=======
 	const { output: resolvedCrvTotalSupply } = await sdk.api.erc20.totalSupply({
 		target: crvToken,
 		chain, block
@@ -736,7 +697,6 @@
 		call.output = BigNumber(call.output).times(lpBalance).div(resolvedCrvTotalSupply).toFixed(0)
 	)
 	sdk.util.sumMultiBalanceOf(balances, crvLP_token_balances);
->>>>>>> 0cbeeeba
 }
 
 const cvx_abi = {
