const sdk = require("@defillama/sdk");
const BigNumber = require("bignumber.js");
const token0 = require('./abis/token0.json')
const { getPoolTokens, getPoolId } = require('./abis/balancer.json')
const getPricePerShare = require('./abis/getPricePerShare.json')
const { requery } = require('./requery')
const { getChainTransform } = require('./portedTokens')
const creamAbi = require('./abis/cream.json')
const { request, gql } = require("graphql-request");
const { unwrapCrv, resolveCrvTokens } = require('./resolveCrvTokens')
const activePoolAbi = require('./ankr/abis/activePool.json')
const wethAddressAbi = require('./ankr/abis/wethAddress.json');
const { getChainTransform } = require("./portedTokens");

const yearnVaults = {
	// yvToken: underlying, eg yvYFI:YFI
	// yvYFI v2
	"0xe14d13d8b3b85af791b2aadd661cdbd5e6097db1": "0x0bc529c00c6401aef6d220be8c6ea1667f6ad93e",
	// yvWETH v2
	"0xa258c4606ca8206d8aa700ce2143d7db854d168c": "0xc02aaa39b223fe8d0a0e5c4f27ead9083c756cc2",
	// yvWETH v1
	"0xa9fe4601811213c340e850ea305481aff02f5b28": "0xc02aaa39b223fe8d0a0e5c4f27ead9083c756cc2",
	// yvUSDT v2
	"0x7da96a3891add058ada2e826306d812c638d87a7": "0xdac17f958d2ee523a2206206994597c13d831ec7",
	// yvUSDC v2
	"0x5f18c75abdae578b483e5f43f12a39cf75b973a9": "0xa0b86991c6218b36c1d19d4a2e9eb0ce3606eb48",
	// yvUSDC
	"0xa354f35829ae975e850e23e9615b11da1b3dc4de": "0xa0b86991c6218b36c1d19d4a2e9eb0ce3606eb48",
	// yvWBTC
	"0xa696a63cc78dffa1a63e9e50587c197387ff6c7e": "0x2260FAC5E5542a773Aa44fBCfeDf7C193bc2C599",
	// yv1INCH
	"0xb8c3b7a2a618c552c23b1e4701109a9e756bab67": "0x111111111117dc0aa78b770fa6a738034120c302",
	// yvDAI
	"0x19d3364a399d251e894ac732651be8b0e4e85001": "0x6B175474E89094C44Da98b954EedeAC495271d0F",
	// yvSNX
	"0xf29ae508698bdef169b89834f76704c3b205aedf": "0xC011a73ee8576Fb46F5E1c5751cA3B9Fe0af2a6F",
	// yvUNI
	"0xfbeb78a723b8087fd2ea7ef1afec93d35e8bed42": "0x1f9840a85d5af5bf1d1762f925bdaddc4201f984",
	// yvLINK
	"0x671a912c10bba0cfa74cfc2d6fba9ba1ed9530b2": "0x514910771af9ca656af840dff83e8264ecf986ca",
	// yvCurve Aave 3pool
	"0x39caf13a104ff567f71fd2a4c68c026fdb6e740b": "0xFd2a8fA60Abd58Efe3EeE34dd494cD491dC14900",
	// yvcrvSTETH
	"0xdcd90c7f6324cfa40d7169ef80b12031770b4325": "0x06325440d014e39736583c165c2963ba99faf14e",
	// yvcrvIB
	"0x27b7b1ad7288079a66d12350c828d3c00a6f07d7": "0x5282a4ef67d9c33135340fb3289cc1711c13638c",
	// yvYFI FTM
	"0x2c850cced00ce2b14aa9d658b7cad5df659493db": "0x29b0Da86e484E1C0029B56e817912d778aC0EC69",
	// yvDAI FTM
	"0x637ec617c86d24e421328e6caea1d92114892439": "0x8D11eC38a3EB5E956B052f67Da8Bdc9bef8Abf3E",
	// yvMIM FTM
	"0x0a0b23d9786963de69cb2447dc125c49929419d8": "0x82f0b8b456c1a451378467398982d4834b6829c1",
	// yvUSDC FTM
	"0xef0210eb96c7eb36af8ed1c20306462764935607": "0x04068da6c83afcfa0e13ba15a6696662335d5b75",
	// yvWFTM FTM
	"0x0dec85e74a92c52b7f708c4b10207d9560cefaf0": "0x21be370d5312f44cb42ce377bc9b8a0cef1a4c83"
}
async function unwrapYearn(balances, yToken, block, chain = "ethereum", transformAddress = (addr) => addr) {
	const underlying = yearnVaults[yToken.toLowerCase()];
	if (!underlying) return;

	let pricePerShare = await sdk.api.abi.call({
		target: yToken,
		abi: getPricePerShare[1],
		block: block,
		chain: chain
	});
	if (pricePerShare == undefined) {
		pricePerShare = await sdk.api.abi.call({
			target: yToken,
			abi: getPricePerShare[0],
			block: block,
			chain: chain
		});
	};
	const tokenKey = chain == 'ethereum' ? yToken : `${chain}:${yToken}`
	const newBalance = BigNumber(balances[tokenKey]).times(pricePerShare.output).div(10 ** (await sdk.api.erc20.decimals(underlying, chain)).output)
	const oldBalance = BigNumber(balances[transformAddress(underlying)] || 0)
	balances[transformAddress(underlying)] = oldBalance.plus(newBalance).toFixed(0)
	delete balances[tokenKey];
};

const lpReservesAbi = { "constant": true, "inputs": [], "name": "getReserves", "outputs": [{ "internalType": "uint112", "name": "_reserve0", "type": "uint112" }, { "internalType": "uint112", "name": "_reserve1", "type": "uint112" }, { "internalType": "uint32", "name": "_blockTimestampLast", "type": "uint32" }], "payable": false, "stateMutability": "view", "type": "function" }
const lpSuppliesAbi = { "constant": true, "inputs": [], "name": "totalSupply", "outputs": [{ "internalType": "uint256", "name": "", "type": "uint256" }], "payable": false, "stateMutability": "view", "type": "function" }
const token0Abi = { "constant": true, "inputs": [], "name": "token0", "outputs": [{ "internalType": "address", "name": "", "type": "address" }], "payable": false, "stateMutability": "view", "type": "function" }
const token1Abi = { "constant": true, "inputs": [], "name": "token1", "outputs": [{ "internalType": "address", "name": "", "type": "address" }], "payable": false, "stateMutability": "view", "type": "function" }

/* lpPositions:{
		balance,
		token
}[]
*/
async function unwrapUniswapLPs(balances, lpPositions, block, chain = 'ethereum', transformAddress = (addr) => addr, excludeTokensRaw = [], retry = false, uni_type = 'standard',) {
	const excludeTokens = excludeTokensRaw.map(addr => addr.toLowerCase())
	const lpTokenCalls = lpPositions.map(lpPosition => ({
		target: lpPosition.token
	}))
	const lpReserves = sdk.api.abi.multiCall({
		block,
		abi: lpReservesAbi,
		calls: lpTokenCalls,
		chain
	})
	const lpSupplies = sdk.api.abi.multiCall({
		block,
		abi: lpSuppliesAbi,
		calls: lpTokenCalls,
		chain
	})
	const tokens0 = sdk.api.abi.multiCall({
		block,
		abi: token0Abi,
		calls: lpTokenCalls,
		chain
	})
	const tokens1 = sdk.api.abi.multiCall({
		block,
		abi: token1Abi,
		calls: lpTokenCalls,
		chain
	})
	if (retry) {
		await Promise.all([
			[lpReserves, lpReservesAbi],
			[lpSupplies, lpSuppliesAbi],
			[tokens0, token0Abi],
			[tokens1, token1Abi]
		].map(async call => {
			await requery(await call[0], chain, block, call[1])
		}))
	}
	await Promise.all(lpPositions.map(async lpPosition => {
		try {
			let token0, token1, supply
			const lpToken = lpPosition.token
			const token0_ = (await tokens0).output.find(call => call.input.target === lpToken)
			const token1_ = (await tokens1).output.find(call => call.input.target === lpToken)
			const supply_ = (await lpSupplies).output.find(call => call.input.target === lpToken)

			try {
				token0 = token0_.output.toLowerCase()
				token1 = token1_.output.toLowerCase()
				supply = supply_.output
				// console.log(token0_, supply_, token1_, lpToken)

			} catch (e) {
				// console.log(token0_, supply_, token1_, lpToken)
				if (token1_?.input.target?.toLowerCase() === lpToken.toLowerCase()) {
					console.log(`Not LP token: ${lpToken}, ignoring token`)
					return
				}
				throw e
			}
			if (supply === "0") {
				return
			}

			let _reserve0, _reserve1
			if (uni_type === 'standard') {
				({ _reserve0, _reserve1 } = (await lpReserves).output.find(call => call.input.target === lpToken).output)
			}
			else if (uni_type === 'gelato') {
				const gelatoPools = sdk.api.abi.multiCall({
					block,
					abi: gelatoPoolsAbi,
					calls: lpTokenCalls,
					chain
				});
				const gelatoPool = (await gelatoPools).output.find(call => call.input.target === lpToken).output
				const [{ output: _reserve0_ }, { output: _reserve1_ }] = (await Promise.all([
					sdk.api.erc20.balanceOf({
						target: token0,
						owner: gelatoPool,
						block,
						chain
					})
					, sdk.api.erc20.balanceOf({
						target: token1,
						owner: gelatoPool,
						block,
						chain
					})
				]))
				_reserve0 = _reserve0_
				_reserve1 = _reserve1_
			}

			if (!excludeTokens.includes(token0)) {
				const token0Balance = BigNumber(lpPosition.balance).times(BigNumber(_reserve0)).div(BigNumber(supply))
				sdk.util.sumSingleBalance(balances, await transformAddress(token0), token0Balance.toFixed(0))
			}
			if (!excludeTokens.includes(token1)) {
				const token1Balance = BigNumber(lpPosition.balance).times(BigNumber(_reserve1)).div(BigNumber(supply))
				sdk.util.sumSingleBalance(balances, await transformAddress(token1), token1Balance.toFixed(0))
			}
		} catch (e) {
			console.log(`Failed to get data for LP token at ${lpPosition.token} on chain ${chain}`)
			throw e
		}
	}))
}


// Mostly similar to unwrapGelatoLPs with only edits being gelatoToken0ABI, same for token1 and balances of tokens which are actually held by the contract which address is given by the read pool method
/* lpPositions:{
		balance,
		token
}[]
*/
const gelatoPoolsAbi = { "inputs": [], "name": "pool", "outputs": [{ "internalType": "address", "name": "", "type": "address" }], "stateMutability": "view", "type": "function" }

async function unwrapGelatoLPs(balances, lpPositions, block, chain = 'ethereum', transformAddress = (addr) => addr, excludeTokensRaw = [], retry = false) {
	const excludeTokens = excludeTokensRaw.map(addr => addr.toLowerCase())
	const lpTokenCalls = lpPositions.map(lpPosition => ({
		target: lpPosition.token
	}))
	const lpReserves = sdk.api.abi.multiCall({
		block,
		abi: lpReservesAbi,
		calls: lpTokenCalls,
		chain
	})
	const lpSupplies = sdk.api.abi.multiCall({
		block,
		abi: lpSuppliesAbi,
		calls: lpTokenCalls,
		chain
	})
	const tokens0 = sdk.api.abi.multiCall({
		block,
		abi: token0Abi,
		calls: lpTokenCalls,
		chain
	})
	const tokens1 = sdk.api.abi.multiCall({
		block,
		abi: token1Abi,
		calls: lpTokenCalls,
		chain
	})

	// Different bit
	if (retry) {
		await Promise.all([
			[lpReserves, lpReservesAbi],
			[lpSupplies, lpSuppliesAbi],
			[tokens0, token0Abi],
			[tokens1, token1Abi]
		].map(async call => {
			await requery(await call[0], chain, block, call[1])
		}))
	}
	await Promise.all(lpPositions.map(async lpPosition => {
		try {
			const lpToken = lpPosition.token
			const token0 = (await tokens0).output.find(call => call.input.target === lpToken).output.toLowerCase()
			const token1 = (await tokens1).output.find(call => call.input.target === lpToken).output.toLowerCase()
			const supply = (await lpSupplies).output.find(call => call.input.target === lpToken).output

			// Different bits
			const gelatoPool = (await gelatoPools).output.find(call => call.input.target === lpToken).output
			const [{ output: _reserve0 }, { output: _reserve1 }] = (await Promise.all([
				sdk.api.erc20.balanceOf({
					target: token0,
					owner: gelatoPool,
					block,
					chain
				})
				, sdk.api.erc20.balanceOf({
					target: token1,
					owner: gelatoPool,
					block,
					chain
				})
			]))

			if (!excludeTokens.includes(token0)) {
				const token0Balance = BigNumber(lpPosition.balance).times(BigNumber(_reserve0)).div(BigNumber(supply))
				sdk.util.sumSingleBalance(balances, await transformAddress(token0), token0Balance.toFixed(0))
			}
			if (!excludeTokens.includes(token1)) {
				const token1Balance = BigNumber(lpPosition.balance).times(BigNumber(_reserve1)).div(BigNumber(supply))
				sdk.util.sumSingleBalance(balances, await transformAddress(token1), token1Balance.toFixed(0))
			}
		} catch (e) {
			console.log(`Failed to get data for LP token at ${lpPosition.token} on chain ${chain}`)
			throw e
		}
	}))
}

// pool will give you the amount of fUniV3_WETH_ABC held by the pool of the position token against that token total supply
const uniV3_nft_contract = '0xc36442b4a4522e871399cd717abdd847ab11fe88'
const abi_staking = {
	'univ3_positions': { "inputs": [{ "internalType": "uint256", "name": "tokenId", "type": "uint256" }], "name": "positions", "outputs": [{ "internalType": "uint96", "name": "nonce", "type": "uint96" }, { "internalType": "address", "name": "operator", "type": "address" }, { "internalType": "address", "name": "token0", "type": "address" }, { "internalType": "address", "name": "token1", "type": "address" }, { "internalType": "uint24", "name": "fee", "type": "uint24" }, { "internalType": "int24", "name": "tickLower", "type": "int24" }, { "internalType": "int24", "name": "tickUpper", "type": "int24" }, { "internalType": "uint128", "name": "liquidity", "type": "uint128" }, { "internalType": "uint256", "name": "feeGrowthInside0LastX128", "type": "uint256" }, { "internalType": "uint256", "name": "feeGrowthInside1LastX128", "type": "uint256" }, { "internalType": "uint128", "name": "tokensOwed0", "type": "uint128" }, { "internalType": "uint128", "name": "tokensOwed1", "type": "uint128" }], "stateMutability": "view", "type": "function" },

	'erc721_tokenOfOwnerByIndex': { "inputs": [{ "internalType": "address", "name": "owner", "type": "address" }, { "internalType": "uint256", "name": "index", "type": "uint256" }], "name": "tokenOfOwnerByIndex", "outputs": [{ "internalType": "uint256", "name": "", "type": "uint256" }], "stateMutability": "view", "type": "function" },

	'token0': { "inputs": [], "name": "token0", "outputs": [{ "internalType": "address", "name": "", "type": "address" }], "stateMutability": "view", "type": "function" },
	'token1': { "inputs": [], "name": "token1", "outputs": [{ "internalType": "address", "name": "", "type": "address" }], "stateMutability": "view", "type": "function" },
}
// Convert Uniswap v3 tick to a price (i.e. the ratio between the amounts of tokens: token1/token0)
const tickBase = 1.0001
function tick_to_price(tick) {
	return tickBase ** tick
}
// GraphQL query to get the pool information
const univ3_graph_url = "https://api.thegraph.com/subgraphs/name/uniswap/uniswap-v3"
const univ3_graph_query = gql`
query position($block: Int, $position_id: ID!) {
    position (
        id: $position_id
        block: { number: $block }
    ) {
        id
        owner
        tickLower {tickIdx}
        tickUpper {tickIdx}
        liquidity
        pool {
            tick
            liquidity
            feeTier
            token0 { symbol decimals id }
            token1 { symbol  decimals id }
        }
    }
}`

async function getUniv3PositionBalances(position_id, block) {
	// Retrieve aTokens and reserves from graphql API endpoint
	const { position } = await request(
		univ3_graph_url,
		univ3_graph_query, {
		block: block,
		position_id: position_id
	})

	// Extract pool parameters
	const pool = position['pool']
	const tick = pool['tick']
	const token0 = pool['token0']['id']
	const token1 = pool['token1']['id']
	// Retrieve these from the graphql query instead of onchain call
	const bottom_tick = position['tickLower']['tickIdx']
	const top_tick = position['tickUpper']['tickIdx']
	const liquidity = position['liquidity']

	// Compute square roots of prices corresponding to the bottom and top ticks
	const sa = tick_to_price(Math.floor(bottom_tick / 2))
	const sb = tick_to_price(Math.floor(top_tick / 2))
	const price = tick_to_price(tick)
	const sp = price ** 0.5
	// const decimals0 = pool['token0']['decimals']
	// const decimals1 = pool['token1']['decimals']
	// const adjusted_price = price / (10 ** (decimals1 - decimals0))

	// Compute real amounts of the two assets
	const amount0 = liquidity * (sb - sp) / (sp * sb)
	const amount1 = liquidity * (sp - sa)

	console.log(`Whole pool: amount0: ${(amount0 / 1e18).toFixed(1)} / amount1: ${(amount1 / 1e18).toFixed(1)}`)
	return {
		[token0]: amount0,
		[token1]: amount1,
	}
}
/*
// Could get some props of the position itself onchain rather than using uni-v3 graphql endpoint, but some information needed is missing like whole pool liq/tick etc
const {output: position_props} = await sdk.api.abi.call({
		block,
		abi: abi_staking['univ3_positions'],
		target: uniV3_nft_contract,
		params: position_id, // get the last one for demonstration
		chain: 'ethereum'
})
const bottom_tick = position_props['tickLower']
const top_tick = position_props['tickUpper']
const L = position_props['liquidity']
const token0 = position_props['token0']
const token1 = position_props['token1']
*/

/*
univ3_Positions:{
		vault,
		pool
}[]
*/
async function unwrapUniswapV3LPs(balances, univ3_Positions, block, chain = 'ethereum', transformAddress = (addr) => addr, excludeTokensRaw = [], retry = false) {
	const excludeTokens = excludeTokensRaw.map(addr => addr.toLowerCase())
	await Promise.all(univ3_Positions.map(async univ3_Position => {
		try {
			// Get share of that LP NFT inside the vault as balanceOf / totalSupply
			const { output: totalSupply } = await sdk.api.abi.call({
				block,
				abi: 'erc20:totalSupply',
				target: univ3_Position.vault,
				chain
			})
			const { output: heldLPshares } = await sdk.api.abi.call({
				block,
				abi: 'erc20:balanceOf',
				target: univ3_Position.vault,
				params: univ3_Position.pool,
				chain
			})
			const sharesRatio = heldLPshares / totalSupply

			/*
			const {output: uniV3_nft_count} = await sdk.api.abi.call({
					block,
					abi: 'erc20:balanceOf',
					target: uniV3_nft_contract,
					params: univ3_Position.vault,
					chain
			})
			*/
			// Here we assume only the first nft position is retrieved
			// could look for more using uniV3_nft_count 
			const { output: position_id } = await sdk.api.abi.call({
				block,
				abi: abi_staking['erc721_tokenOfOwnerByIndex'],
				target: uniV3_nft_contract,
				params: [univ3_Position.vault, 0],
				chain
			})

			const positionBalances = await getUniv3PositionBalances(position_id, block)

			// Add balances while multiplying amount by ratio of shares
			Object.entries(positionBalances).forEach(async entry => {
				const [key, value] = entry;
				if (!excludeTokens.includes(key)) {
					// balances[key] = BigNumber( balances[key] || 0 ).plus(sharesRatio * value);
					sdk.util.sumSingleBalance(balances, await transformAddress(key), BigNumber(sharesRatio * value).toFixed(0))
				}
			});
			console.log(`ratio of the pool: ${(100 * sharesRatio).toFixed(1)}% of position_id ${position_id}`)

		} catch (e) {
			console.log(`Failed to get data for LP token vault at ${univ3_Position.vault} on chain ${chain}`)
			throw e
		}
	}))
}

async function addBalanceOfTokensAndLPs(balances, balanceResult, block) {
	await addTokensAndLPs(balances, {
		output: balanceResult.output.map(t => ({ output: t.input.target }))
	},
		balanceResult,
		block)
}

// Unwrap the tokens that are LPs and directly add the others
// To be used when you don't know which tokens are LPs and which are not
async function addTokensAndLPs(balances, tokens, amounts, block, chain = "ethereum", transformAddress = id => id, { excludePool2 = false, onlyPool2 = false, stakingTokenRaw }) {
	const tokens0 = await sdk.api.abi.multiCall({
		calls: tokens.output.map(t => ({
			target: t.output
		})),
		abi: token0,
		block,
		chain
	})
	const lpBalances = []
	tokens0.output.forEach((result, idx) => {
		const token = tokens.output[idx].output
		const balance = amounts.output[idx].output
		if (result.success) {
			lpBalances.push({
				token,
				balance
			})
		} else {
			sdk.util.sumSingleBalance(balances, transformAddress(token), balance);
		}
	})
	await unwrapUniswapLPs(balances, lpBalances, block, chain, transformAddress)
}

function addressesEqual(a, b) {
	return a.toLowerCase() === b.toLowerCase()
}
/*
tokens [
		[token, isLP] - eg ["0xaaa", true]
]
*/
async function sumTokensAndLPsSharedOwners(balances, tokens, owners, block, chain = "ethereum", transformAddress = id => id) {
	const balanceOfTokens = await sdk.api.abi.multiCall({
		calls: tokens.map(t => owners.map(o => ({
			target: t[0],
			params: o
		}))).flat(),
		abi: 'erc20:balanceOf',
		block,
		chain
	})
	await requery(balanceOfTokens, chain, block, 'erc20:balanceOf')
	const isLP = {}
	tokens.forEach(token => {
		isLP[token[0].toLowerCase()] = token[1]
	})
	const lpBalances = []
	balanceOfTokens.output.forEach((result, idx) => {
		const token = result.input.target.toLowerCase()
		const balance = result.output
		if (isLP[token] === true) {
			lpBalances.push({
				token,
				balance
			})
		} else {
			sdk.util.sumSingleBalance(balances, transformAddress(token), balance);
		}
	})
	if (lpBalances.length > 0) {
		await unwrapUniswapLPs(balances, lpBalances, block, chain, transformAddress)
	}
}

async function sumTokensSharedOwners(balances, tokens, owners, block, chain = "ethereum", transformAddress) {
	if (transformAddress === undefined) {
		transformAddress = addr => `${chain}:${addr}`
	}
	await sumTokensAndLPsSharedOwners(balances, tokens.map(t => [t, false]), owners, block, chain, transformAddress)
}

async function sumLPWithOnlyOneToken(balances, lpToken, owner, listedToken, block, chain = "ethereum", transformAddress = id => id) {
	const [balanceOfLP, balanceOfTokenListedInLP, lpSupply] = await Promise.all([
		sdk.api.erc20.balanceOf({
			target: lpToken,
			owner,
			block,
			chain
		}),
		sdk.api.erc20.balanceOf({
			target: listedToken,
			owner: lpToken,
			block,
			chain
		}),
		sdk.api.erc20.totalSupply({
			target: lpToken,
			block,
			chain
		}),
	])
	sdk.util.sumSingleBalance(balances, transformAddress(listedToken),
		BigNumber(balanceOfLP.output).times(balanceOfTokenListedInLP.output).div(lpSupply.output).times(2).toFixed(0)
	)
}

async function sumLPWithOnlyOneTokenOtherThanKnown(balances, lpToken, owner, tokenNotToUse, block, chain = "ethereum", transformAddress = id => id) {
	const [token0, token1] = await Promise.all([token0Abi, token1Abi]
		.map(abi => sdk.api.abi.call({
			target: lpToken,
			abi,
			chain,
			block
		}).then(o => o.output))
	)
	let listedToken = token0
	if (tokenNotToUse.toLowerCase() === listedToken.toLowerCase()) {
		listedToken = token1
	}
	await sumLPWithOnlyOneToken(balances, lpToken, owner, listedToken, block, chain, transformAddress)
}


/*
tokens [
		[token, owner, isLP] - eg ["0xaaa", "0xbbb", true]
]
*/
async function sumTokensAndLPs(balances, tokens, block, chain = "ethereum", transformAddress = id => id) {
	const balanceOfTokens = await sdk.api.abi.multiCall({
		calls: tokens.map(t => ({
			target: t[0],
			params: t[1]
		})),
		abi: 'erc20:balanceOf',
		block,
		chain
	})
	const lpBalances = []
	balanceOfTokens.output.forEach((result, idx) => {
		const token = result.input.target
		const balance = result.output
		if (tokens[idx][2]) {
			lpBalances.push({
				token,
				balance
			})
		} else {
			sdk.util.sumSingleBalance(balances, transformAddress(token), balance);
		}
	})
	await unwrapUniswapLPs(balances, lpBalances, block, chain, transformAddress)
}

const balancerVault = "0xBA12222222228d8Ba445958a75a0704d566BF2C8"
async function sumBalancerLps(balances, tokensAndOwners, block, chain, transformAddress) {
	const poolIds = sdk.api.abi.multiCall({
		calls: tokensAndOwners.map(t => ({
			target: t[0]
		})),
		abi: getPoolId,
		block,
		chain
	})
	const balancerPoolSupplies = sdk.api.abi.multiCall({
		calls: tokensAndOwners.map(t => ({
			target: t[0]
		})),
		abi: 'erc20:totalSupply',
		block,
		chain
	})
	const balanceOfTokens = sdk.api.abi.multiCall({
		calls: tokensAndOwners.map(t => ({
			target: t[0],
			params: t[1]
		})),
		abi: 'erc20:balanceOf',
		block,
		chain
	});
	const balancerPoolsPromise = sdk.api.abi.multiCall({
		calls: (await poolIds).output.map(o => ({
			target: balancerVault,
			params: o.output
		})),
		abi: getPoolTokens,
		block,
		chain
	})
	const [poolSupplies, tokenBalances, balancerPools] = await Promise.all([balancerPoolSupplies, balanceOfTokens, balancerPoolsPromise])
	tokenBalances.output.forEach((result, idx) => {
		const lpBalance = result.output
		const balancerPool = balancerPools.output[idx].output
		const supply = poolSupplies.output[idx].output
		balancerPool.tokens.forEach((token, tokenIndex) => {
			const tokensInPool = balancerPool.balances[tokenIndex]
			const underlyingBalance = BigNumber(tokensInPool).times(lpBalance).div(supply)
			sdk.util.sumSingleBalance(balances, transformAddress(token), underlyingBalance.toFixed(0));
		})
	})
}

/*
tokensAndOwners [
		[token, owner] - eg ["0xaaa", "0xbbb"]
]
*/
async function sumTokens(balances, tokensAndOwners, block, chain = "ethereum", transformAddress, { resolveCrv = false, resolveLP = false, resolveYearn = false, unwrapAll = false, } = {}) {
	if (!transformAddress)
		transformAddress = await getChainTransform(chain)

	const balanceOfTokens = await sdk.api.abi.multiCall({
		calls: tokensAndOwners.map(t => ({
			target: t[0],
			params: t[1]
		})),
		abi: 'erc20:balanceOf',
		block,
		chain
	})
	balanceOfTokens.output.forEach((result, idx) => {
		const token = transformAddress(result.input.target)
		const balance = BigNumber(result.output)
		try {

			balances[token] = BigNumber(balances[token] || 0).plus(balance).toFixed(0)
		} catch (e) {
			console.log(token, balance, balances[token])
			throw e
		}
	})

	if (resolveLP || unwrapAll)
		await unwrapLPsAuto({ balances, block, chain, transformAddress })

	if (resolveCrv || unwrapAll)
		await resolveCrvTokens(balances, block, chain, transformAddress)

	if (resolveYearn || unwrapAll) {
		await Promise.all(Object.keys(balances).map(token => unwrapYearn(balances, stripTokenHeader(token), block, chain, transformAddress)))
		await resolveCrvTokens(balances, block, chain, transformAddress)
	}
}

async function unwrapCreamTokens(balances, tokensAndOwners, block, chain = "ethereum", transformAddress = id => id) {
	const [balanceOfTokens, exchangeRates, underlyingTokens] = await Promise.all([
		sdk.api.abi.multiCall({
			calls: tokensAndOwners.map(t => ({
				target: t[0],
				params: t[1]
			})),
			abi: 'erc20:balanceOf',
			block,
			chain
		}),
		sdk.api.abi.multiCall({
			calls: tokensAndOwners.map(t => ({
				target: t[0],
			})),
			abi: creamAbi.exchangeRateStored,
			block,
			chain
		}),
		sdk.api.abi.multiCall({
			calls: tokensAndOwners.map(t => ({
				target: t[0],
			})),
			abi: creamAbi.underlying,
			block,
			chain
		})
	])
	balanceOfTokens.output.forEach((balanceCall, i) => {
		const underlying = underlyingTokens.output[i].output
		const balance = BigNumber(balanceCall.output).times(exchangeRates.output[i].output).div(1e18).toFixed(0)
		sdk.util.sumSingleBalance(balances, transformAddress(underlying), balance)
	})
}

const crv_abi = {
	"crvLP_coins": { "stateMutability": "view", "type": "function", "name": "coins", "inputs": [{ "name": "arg0", "type": "uint256" }], "outputs": [{ "name": "", "type": "address" }], "gas": 3123 }
}
async function genericUnwrapCrv(balances, crvToken, lpBalance, block, chain) {
	const { output: resolvedCrvTotalSupply } = await sdk.api.erc20.totalSupply({
		target: crvToken,
		chain, block
	})

	// Get Curve LP token balances
	// A while-loop would need a try-catch because sending error when idx > tokens_count
	const { output: crv_symbol } = await sdk.api.abi.call({
		abi: 'erc20:symbol',
		target: crvToken,
		chain,
		block
	})
	const LP_tokens_count = 1 + (crv_symbol.match(/_/g) || []).length
	const coins_indices = Array.from(Array(LP_tokens_count).keys())
	const coins = (await sdk.api.abi.multiCall({
		abi: crv_abi['crvLP_coins'],
		calls: coins_indices.map(i => ({ params: [i] })),
		target: crvToken,
		chain,
		block
	})).output.map(c => c.output)
	const crvLP_token_balances = await sdk.api.abi.multiCall({
		abi: 'erc20:balanceOf',
		calls: coins.map(c => ({
			target: c,
			params: crvToken,
		})),
		chain,
		block
	})

	// Edit the balances to weigh with respect to the wallet holdings of the crv LP token
	crvLP_token_balances.output.forEach(call =>
		call.output = BigNumber(call.output).times(lpBalance).div(resolvedCrvTotalSupply).toFixed(0)
	)
	sdk.util.sumMultiBalanceOf(balances, crvLP_token_balances);
}

const cvx_abi = {
	"cvxBRP_pid": { "inputs": [], "name": "pid", "outputs": [{ "internalType": "uint256", "name": "", "type": "uint256" }], "stateMutability": "view", "type": "function" },
	"cvxBRP_balanceOf": { "inputs": [{ "internalType": "address", "name": "account", "type": "address" }], "name": "balanceOf", "outputs": [{ "internalType": "uint256", "name": "", "type": "uint256" }], "stateMutability": "view", "type": "function" },
	"cvxBRP_earned": { "inputs": [{ "internalType": "address", "name": "account", "type": "address" }], "name": "earned", "outputs": [{ "internalType": "uint256", "name": "", "type": "uint256" }], "stateMutability": "view", "type": "function" },
	"cvxBRP_rewards": { "inputs": [{ "internalType": "address", "name": "", "type": "address" }], "name": "rewards", "outputs": [{ "internalType": "uint256", "name": "", "type": "uint256" }], "stateMutability": "view", "type": "function" },
	"cvxBRP_userRewardPerTokenPaid": { "inputs": [{ "internalType": "address", "name": "", "type": "address" }], "name": "userRewardPerTokenPaid", "outputs": [{ "internalType": "uint256", "name": "", "type": "uint256" }], "stateMutability": "view", "type": "function" },
	"cvxBRP_stakingToken": { "inputs": [], "name": "stakingToken", "outputs": [{ "internalType": "address", "name": "stakingToken", "type": "address" }], "stateMutability": "view", "type": "function" },
	"cvxBooster_poolInfo": { "inputs": [{ "internalType": "uint256", "name": "", "type": "uint256" }], "name": "poolInfo", "outputs": [{ "internalType": "address", "name": "lptoken", "type": "address" }, { "internalType": "address", "name": "token", "type": "address" }, { "internalType": "address", "name": "gauge", "type": "address" }, { "internalType": "address", "name": "crvRewards", "type": "address" }, { "internalType": "address", "name": "stash", "type": "address" }, { "internalType": "bool", "name": "shutdown", "type": "bool" }], "stateMutability": "view", "type": "function" }
}
const cvxBoosterAddress = "0xF403C135812408BFbE8713b5A23a04b3D48AAE31";
<<<<<<< HEAD
async function genericUnwrapCvx(balances, holder, cvx_BaseRewardPool, block, chain) {
	// Compute the balance of the treasury of the CVX position and unwrap
	const [
		{ output: cvx_LP_bal },
		{ output: pool_id }
	] = await Promise.all([
		sdk.api.abi.call({
			abi: cvx_abi['cvxBRP_balanceOf'], // cvx_balanceOf cvx_earned cvx_rewards cvx_userRewardPerTokenPaid
			target: cvx_BaseRewardPool,
			params: [holder],
			chain, block
		}),
		// const {output: pool_id} = await 
		sdk.api.abi.call({
			abi: cvx_abi['cvxBRP_pid'],
			target: cvx_BaseRewardPool,
			chain, block
		})
	])
	const { output: crvPoolInfo } = await sdk.api.abi.call({
		abi: cvx_abi['cvxBooster_poolInfo'],
		target: cvxBoosterAddress,
		params: [pool_id],
		chain,
		block: block,
	})
	await genericUnwrapCrv(balances, crvPoolInfo.lptoken, cvx_LP_bal, block, chain)
}

async function unwrapLPsAuto({ balances, block, chain = "ethereum", transformAddress, excludePool2 = false, onlyPool2 = false, pool2Tokens = [] }) {
	if (!transformAddress)
		transformAddress = await getChainTransform(chain)

	pool2Tokens.forEach(token => token.toLowerCase())

	const uni_type = 'standard'
	const retry = false

	const tokens = []
	const amounts = []

	Object.keys(balances).forEach(key => {
		const token = stripTokenHeader(key)
		if (!/^0x/.test(token)) return;     // if token is not an eth address, we ignore it
		tokens.push({ output: token })
		amounts.push({ output: balances[key] })
		delete balances[key]
	})

	return _addTokensAndLPs(balances, tokens, amounts)

	async function _addTokensAndLPs(balances, tokens, amounts) {
		const tokens0 = await sdk.api.abi.multiCall({
			calls: tokens.map(t => ({ target: t.output })), abi: token0, block, chain
		})
		const lpBalances = []
		tokens0.output.forEach((result, idx) => {
			const token = tokens[idx].output
			const balance = amounts[idx].output
			if (result.success)
				lpBalances.push({ token, balance })
			else
				sdk.util.sumSingleBalance(balances, transformAddress(token), balance);
		})
		await _unwrapUniswapLPs(balances, lpBalances)
	}

	async function _unwrapUniswapLPs(balances, lpPositions) {
		const lpTokenCalls = lpPositions.map(lpPosition => ({ target: lpPosition.token }))
		const lpReserves = sdk.api.abi.multiCall({ block, abi: lpReservesAbi, calls: lpTokenCalls, chain })
		const lpSupplies = sdk.api.abi.multiCall({ block, abi: lpSuppliesAbi, calls: lpTokenCalls, chain })
		const tokens0 = sdk.api.abi.multiCall({ block, abi: token0Abi, calls: lpTokenCalls, chain })
		const tokens1 = sdk.api.abi.multiCall({ block, abi: token1Abi, calls: lpTokenCalls, chain })
		if (retry) {
			await Promise.all([
				[lpReserves, lpReservesAbi],
				[lpSupplies, lpSuppliesAbi],
				[tokens0, token0Abi],
				[tokens1, token1Abi]
			].map(async call => {
				await requery(await call[0], chain, block, call[1])
			}))
		}
		await Promise.all(lpPositions.map(async lpPosition => {
			try {
				let token0, token1, supply
				const lpToken = lpPosition.token
				const token0_ = (await tokens0).output.find(call => call.input.target === lpToken)
				const token1_ = (await tokens1).output.find(call => call.input.target === lpToken)
				const supply_ = (await lpSupplies).output.find(call => call.input.target === lpToken)
				try {
					token0 = token0_.output.toLowerCase()
					token1 = token1_.output.toLowerCase()
					supply = supply_.output
					// console.log(token0_, supply_, token1_, lpToken)

					if (excludePool2)
						if (pool2Tokens.includes(token0) || pool2Tokens.includes(token1)) return;

					if (onlyPool2)
						if (!pool2Tokens.includes(token0) && !pool2Tokens.includes(token1)) return;

				} catch (e) {
					// console.log(token0_, supply_, token1_, lpToken)
					if (token1_?.input.target?.toLowerCase() === lpToken.toLowerCase()) {
						console.log(`Not LP token: ${lpToken}, ignoring token`)
						return
					}
					throw e
				}
				if (supply === "0") {
					return
				}

				let _reserve0, _reserve1
				if (uni_type === 'standard') {
					({ _reserve0, _reserve1 } = (await lpReserves).output.find(call => call.input.target === lpToken).output)
				}
				else if (uni_type === 'gelato') {
					const gelatoPools = sdk.api.abi.multiCall({ block, abi: gelatoPoolsAbi, calls: lpTokenCalls, chain });
					const gelatoPool = (await gelatoPools).output.find(call => call.input.target === lpToken).output
					const [{ output: _reserve0_ }, { output: _reserve1_ }] = (await Promise.all([
						sdk.api.erc20.balanceOf({ target: token0, owner: gelatoPool, block, chain })
						, sdk.api.erc20.balanceOf({ target: token1, owner: gelatoPool, block, chain })
					]))
					_reserve0 = _reserve0_
					_reserve1 = _reserve1_
				}

				const token0Balance = BigNumber(lpPosition.balance).times(BigNumber(_reserve0)).div(BigNumber(supply))
				sdk.util.sumSingleBalance(balances, await transformAddress(token0), token0Balance.toFixed(0))
				const token1Balance = BigNumber(lpPosition.balance).times(BigNumber(_reserve1)).div(BigNumber(supply))
				sdk.util.sumSingleBalance(balances, await transformAddress(token1), token1Balance.toFixed(0))
			} catch (e) {
				console.log(`Failed to get data for LP token at ${lpPosition.token} on chain ${chain}`)
				throw e
			}
		}))
	}
=======
  async function genericUnwrapCvx(balances, holder, cvx_BaseRewardPool, block, chain)  {
      // Compute the balance of the treasury of the CVX position and unwrap
    const [
      {output: cvx_LP_bal}, 
      {output: pool_id}
    ] = await Promise.all([
      sdk.api.abi.call({
        abi: cvx_abi['cvxBRP_balanceOf'], // cvx_balanceOf cvx_earned cvx_rewards cvx_userRewardPerTokenPaid
        target: cvx_BaseRewardPool,
        params: [holder],
        chain, block
      }),
      // const {output: pool_id} = await 
      sdk.api.abi.call({
        abi: cvx_abi['cvxBRP_pid'], 
        target: cvx_BaseRewardPool,
        chain, block
      })
    ])
    const {output: crvPoolInfo} = await sdk.api.abi.call({
      abi: cvx_abi['cvxBooster_poolInfo'],
      target: cvxBoosterAddress,
      params: [pool_id],
      chain,
      block: block,
    })
    await genericUnwrapCrv(balances, crvPoolInfo.lptoken, cvx_LP_bal, block, chain)
  }
  
async function unwrapLPsAuto(balances, block, chain, transformAddress) {
    const tokens = []
    const amounts = []

    Object.keys(balances).forEach(key => {
        if (chain === 'ethereum' && key.indexOf(':') > -1) return;  // token is transformed, probably not an LP
        if (chain !== 'ethereum' && !key.startsWith(chain+':')) return;  // token is transformed, probably not an LP
        const token = stripTokenHeader(key)
        if (!/^0x/.test(token)) return;     // if token is not an eth address, we ignore it
        tokens.push({ output: token })
        amounts.push({ output: balances[key] })
        delete balances[key]
    })
    
    return addTokensAndLPs(balances, { output: tokens}, { output: amounts }, block, chain, transformAddress)
>>>>>>> 981a4561
}

function stripTokenHeader(token) {
	return token.indexOf(':') > -1 ? token.split(':')[1] : token
}

async function unwrapTroves({ balances = {}, chain = 'ethereum', block, troves = [], transformAddress }) {
    const troveCalls = troves.map(target=>({ target }))
    if (!transformAddress)
        transformAddress = await getChainTransform(chain)
    const [{ output: activePools }, { output: tokens } ] = await Promise.all([
        sdk.api.abi.multiCall({
            block,
            abi: activePoolAbi,
            calls: troveCalls,
            chain
        }),
        sdk.api.abi.multiCall({
            block,
            abi: wethAddressAbi,
            calls: troveCalls,
            chain
        })
    ])

    const tokensAndOwners = []

    for(let i = 0;i< troves.length;i++) {
        if (activePools[i].success && tokens[i].success)
            tokensAndOwners.push([tokens[i].output, activePools[i].output])
    }

    await sumTokens(balances, tokensAndOwners, block, chain, transformAddress, { resolveCrv: true, resolveLP: true, resolveYearn: true })
    return balances
}

module.exports = {
<<<<<<< HEAD
	unwrapYearn,
	unwrapCrv,
	unwrapUniswapLPs,
	unwrapUniswapV3LPs,
	addTokensAndLPs,
	sumTokensAndLPsSharedOwners,
	addBalanceOfTokensAndLPs,
	sumTokensAndLPs,
	sumTokens,
	sumBalancerLps,
	unwrapCreamTokens,
	sumLPWithOnlyOneToken,
	sumTokensSharedOwners,
	sumLPWithOnlyOneTokenOtherThanKnown,
	unwrapGelatoLPs,
	genericUnwrapCrv,
	genericUnwrapCvx,
	unwrapLPsAuto
=======
    unwrapYearn,
    unwrapCrv,
    unwrapUniswapLPs,
    unwrapUniswapV3LPs,
    addTokensAndLPs,
    sumTokensAndLPsSharedOwners,
    addBalanceOfTokensAndLPs,
    sumTokensAndLPs,
    sumTokens,
    sumBalancerLps,
    unwrapCreamTokens,
    sumLPWithOnlyOneToken,
    sumTokensSharedOwners,
    sumLPWithOnlyOneTokenOtherThanKnown, 
    unwrapGelatoLPs, 
    genericUnwrapCrv, 
    genericUnwrapCvx,
    unwrapLPsAuto,
    unwrapTroves,
>>>>>>> 981a4561
}<|MERGE_RESOLUTION|>--- conflicted
+++ resolved
@@ -780,7 +780,6 @@
 	"cvxBooster_poolInfo": { "inputs": [{ "internalType": "uint256", "name": "", "type": "uint256" }], "name": "poolInfo", "outputs": [{ "internalType": "address", "name": "lptoken", "type": "address" }, { "internalType": "address", "name": "token", "type": "address" }, { "internalType": "address", "name": "gauge", "type": "address" }, { "internalType": "address", "name": "crvRewards", "type": "address" }, { "internalType": "address", "name": "stash", "type": "address" }, { "internalType": "bool", "name": "shutdown", "type": "bool" }], "stateMutability": "view", "type": "function" }
 }
 const cvxBoosterAddress = "0xF403C135812408BFbE8713b5A23a04b3D48AAE31";
-<<<<<<< HEAD
 async function genericUnwrapCvx(balances, holder, cvx_BaseRewardPool, block, chain) {
 	// Compute the balance of the treasury of the CVX position and unwrap
 	const [
@@ -823,6 +822,8 @@
 	const amounts = []
 
 	Object.keys(balances).forEach(key => {
+		if (chain === 'ethereum' && key.indexOf(':') > -1) return;  // token is transformed, probably not an LP
+		if (chain !== 'ethereum' && !key.startsWith(chain + ':')) return;  // token is transformed, probably not an LP
 		const token = stripTokenHeader(key)
 		if (!/^0x/.test(token)) return;     // if token is not an eth address, we ignore it
 		tokens.push({ output: token })
@@ -920,52 +921,6 @@
 			}
 		}))
 	}
-=======
-  async function genericUnwrapCvx(balances, holder, cvx_BaseRewardPool, block, chain)  {
-      // Compute the balance of the treasury of the CVX position and unwrap
-    const [
-      {output: cvx_LP_bal}, 
-      {output: pool_id}
-    ] = await Promise.all([
-      sdk.api.abi.call({
-        abi: cvx_abi['cvxBRP_balanceOf'], // cvx_balanceOf cvx_earned cvx_rewards cvx_userRewardPerTokenPaid
-        target: cvx_BaseRewardPool,
-        params: [holder],
-        chain, block
-      }),
-      // const {output: pool_id} = await 
-      sdk.api.abi.call({
-        abi: cvx_abi['cvxBRP_pid'], 
-        target: cvx_BaseRewardPool,
-        chain, block
-      })
-    ])
-    const {output: crvPoolInfo} = await sdk.api.abi.call({
-      abi: cvx_abi['cvxBooster_poolInfo'],
-      target: cvxBoosterAddress,
-      params: [pool_id],
-      chain,
-      block: block,
-    })
-    await genericUnwrapCrv(balances, crvPoolInfo.lptoken, cvx_LP_bal, block, chain)
-  }
-  
-async function unwrapLPsAuto(balances, block, chain, transformAddress) {
-    const tokens = []
-    const amounts = []
-
-    Object.keys(balances).forEach(key => {
-        if (chain === 'ethereum' && key.indexOf(':') > -1) return;  // token is transformed, probably not an LP
-        if (chain !== 'ethereum' && !key.startsWith(chain+':')) return;  // token is transformed, probably not an LP
-        const token = stripTokenHeader(key)
-        if (!/^0x/.test(token)) return;     // if token is not an eth address, we ignore it
-        tokens.push({ output: token })
-        amounts.push({ output: balances[key] })
-        delete balances[key]
-    })
-    
-    return addTokensAndLPs(balances, { output: tokens}, { output: amounts }, block, chain, transformAddress)
->>>>>>> 981a4561
 }
 
 function stripTokenHeader(token) {
@@ -973,37 +928,36 @@
 }
 
 async function unwrapTroves({ balances = {}, chain = 'ethereum', block, troves = [], transformAddress }) {
-    const troveCalls = troves.map(target=>({ target }))
-    if (!transformAddress)
-        transformAddress = await getChainTransform(chain)
-    const [{ output: activePools }, { output: tokens } ] = await Promise.all([
-        sdk.api.abi.multiCall({
-            block,
-            abi: activePoolAbi,
-            calls: troveCalls,
-            chain
-        }),
-        sdk.api.abi.multiCall({
-            block,
-            abi: wethAddressAbi,
-            calls: troveCalls,
-            chain
-        })
-    ])
-
-    const tokensAndOwners = []
-
-    for(let i = 0;i< troves.length;i++) {
-        if (activePools[i].success && tokens[i].success)
-            tokensAndOwners.push([tokens[i].output, activePools[i].output])
-    }
-
-    await sumTokens(balances, tokensAndOwners, block, chain, transformAddress, { resolveCrv: true, resolveLP: true, resolveYearn: true })
-    return balances
+	const troveCalls = troves.map(target => ({ target }))
+	if (!transformAddress)
+		transformAddress = await getChainTransform(chain)
+	const [{ output: activePools }, { output: tokens }] = await Promise.all([
+		sdk.api.abi.multiCall({
+			block,
+			abi: activePoolAbi,
+			calls: troveCalls,
+			chain
+		}),
+		sdk.api.abi.multiCall({
+			block,
+			abi: wethAddressAbi,
+			calls: troveCalls,
+			chain
+		})
+	])
+
+	const tokensAndOwners = []
+
+	for (let i = 0; i < troves.length; i++) {
+		if (activePools[i].success && tokens[i].success)
+			tokensAndOwners.push([tokens[i].output, activePools[i].output])
+	}
+
+	await sumTokens(balances, tokensAndOwners, block, chain, transformAddress, { resolveCrv: true, resolveLP: true, resolveYearn: true })
+	return balances
 }
 
 module.exports = {
-<<<<<<< HEAD
 	unwrapYearn,
 	unwrapCrv,
 	unwrapUniswapLPs,
@@ -1021,26 +975,6 @@
 	unwrapGelatoLPs,
 	genericUnwrapCrv,
 	genericUnwrapCvx,
-	unwrapLPsAuto
-=======
-    unwrapYearn,
-    unwrapCrv,
-    unwrapUniswapLPs,
-    unwrapUniswapV3LPs,
-    addTokensAndLPs,
-    sumTokensAndLPsSharedOwners,
-    addBalanceOfTokensAndLPs,
-    sumTokensAndLPs,
-    sumTokens,
-    sumBalancerLps,
-    unwrapCreamTokens,
-    sumLPWithOnlyOneToken,
-    sumTokensSharedOwners,
-    sumLPWithOnlyOneTokenOtherThanKnown, 
-    unwrapGelatoLPs, 
-    genericUnwrapCrv, 
-    genericUnwrapCvx,
-    unwrapLPsAuto,
-    unwrapTroves,
->>>>>>> 981a4561
+	unwrapLPsAuto,
+	unwrapTroves,
 }