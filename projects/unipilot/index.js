--- conflicted
+++ resolved
@@ -97,55 +97,6 @@
   return vaults;
 }
 
-<<<<<<< HEAD
-function protocolTvl(chain) {
-  return async (timestamp, block, chainBlocks, { api }) => {
-    const balances = {};
-    let vaults = {};
-    const activeVaultLogs = await getVaultLogs(
-      chain,
-      chainBlocks[chain],
-      "activeFactory",
-      api
-    );
-    const passiveVaultLogs = await getVaultLogs(
-      chain,
-      chainBlocks[chain],
-      "passiveFactory",
-      api
-    );
-    vaults = { ...activeVaultLogs, ...passiveVaultLogs };
-    const ownerTokens = Object.entries(vaults).map(([v, i]) => [
-      [i.token0Address, i.token1Address],
-      v,
-    ]);
-    const vaultKeys = Object.keys(vaults);
-
-    //get vault reserves(amount, fees) from contract
-    const vaultReserves = await api.multiCall({
-      abi: getPositionDetails,
-      calls: vaultKeys,
-    });
-
-    vaultKeys.forEach((v, i) => {
-      i = vaultReserves[i];
-      sdk.util.sumSingleBalance(
-        balances,
-        vaults[v].token0Address,
-        i.amount0,
-        api.chain
-      );
-      sdk.util.sumSingleBalance(
-        balances,
-        vaults[v].token1Address,
-        i.amount1,
-        api.chain
-      );
-    });
-    return sumTokens2({ balances, api, ownerTokens });
-  };
-}
-=======
 async function tvl(timestamp, block, chainBlocks, { api }) {
   let vaults = {};
   for (const label of Object.keys(START_BLOCKS[api.chain]))
@@ -166,7 +117,6 @@
   })
   return sumTokens2({ api, ownerTokens })
 };
->>>>>>> c6169638
 
 module.exports = {
   doublecounted: true,
