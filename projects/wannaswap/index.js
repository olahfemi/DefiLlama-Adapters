--- conflicted
+++ resolved
@@ -4,11 +4,7 @@
 module.exports = {
     misrepresentedTokens: true,
     aurora: {
-<<<<<<< HEAD
         staking: staking("0x5205c30bf2E37494F8cF77D2c19C6BA4d2778B9B", "0x7faA64Faf54750a2E3eE621166635fEAF406Ab22", "aurora"), // single staking
-=======
-        //staking: stakingPricedLP("0x5205c30bf2E37494F8cF77D2c19C6BA4d2778B9B", "0x7faA64Faf54750a2E3eE621166635fEAF406Ab22", "aurora", "0xbf9Eef63139b67fd0ABf22bD5504ACB0519a4212", "wrapped-near", true, ),
->>>>>>> a29f50d2
         tvl:calculateUsdUniTvl(
             // factory
             "0x7928D4FeA7b2c90C732c10aFF59cf403f0C38246",
