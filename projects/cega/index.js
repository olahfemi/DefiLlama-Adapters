<<<<<<< HEAD
const ADDRESSES = require('../helper/coreAssets.json')
const { Program } = require("@project-serum/anchor");
const { getProvider, sumTokens2, getTokenBalance, } = require("../helper/solana");
const sdk = require('@defillama/sdk')
const idl = require("./idl.json");
const MM_multisigs = [
  '0xBdaF8c2BAA14f322e1429Ae3869B005590Ea1FF8',
  '0x0fEcA1Ff36AbA721BAEd6C6248b6745C88AF1dDF',
  '0x1d14E27221F1b3c690Fc3cced827bEE4892d0698',
  '0x60daD1DF74F20fd6d6C07e6FC6153078Cd14a57c',
  '0xC6589ad1eed78c50f28249D743A585f7053e7D2C',
]

const vaultMintAuthority = '4nhbsUdKEwVQXuYDotgdQHoMWW83GvjXENwLsf9QrRJT'
const usdcTokenSpl = ADDRESSES.solana.USDC

async function tvl() {
  const products = await getProducts()
  const tokenAccounts = []
  products.forEach(({ account: i }) => {
    if (!i.isActive || Buffer.from(i.productName).toString().trim().includes("demo")) return;
    tokenAccounts.push(i.productUnderlyingTokenAccount.toString())
  });

  return sumTokens2({ balances: {
    ['solana:'+usdcTokenSpl]: await getMMbalance()
  }, owner: vaultMintAuthority, tokens: [usdcTokenSpl], tokenAccounts, });
}

async function borrowed() {
  const products = await getProducts()
  const balances = {}
  const usdcBalance = await getTokenBalance(usdcTokenSpl, vaultMintAuthority)
  sdk.util.sumSingleBalance(balances, usdcTokenSpl, -1 * usdcBalance, 'solana')
  sdk.util.sumSingleBalance(balances, usdcTokenSpl, -1 * await getMMbalance(), 'solana')
  products.forEach(({ account: i }) => {
    if (!i.isActive || Buffer.from(i.productName).toString().trim().includes("demo")) return;
    sdk.util.sumSingleBalance(balances,i.underlyingMint.toString(),+i.underlyingAmount, 'solana')
  });
  return balances
}

async function getProducts() {
  const provider = getProvider();
  const programId = "3HUeooitcfKX1TSCx2xEpg2W31n6Qfmizu7nnbaEWYzs";
  const program = new Program(idl, programId, provider);
  return program.account.product.all();

}

async function getMMbalance() {
  const { output: bals } = await sdk.api.abi.multiCall({
    target: ADDRESSES.ethereum.USDC,
    abi: 'erc20:balanceOf',
    calls: MM_multisigs.map(i => ({ params: i})),
  })
  let total = 0
  bals.forEach(({ output: i}) => total += +i)
  return total
}
=======
const evm = require("./evm");
const solana = require("./solana");
>>>>>>> 23c7f593

module.exports = {
  timetravel: false,
  ...evm,
  ...solana,
};<|MERGE_RESOLUTION|>--- conflicted
+++ resolved
@@ -1,68 +1,5 @@
-<<<<<<< HEAD
-const ADDRESSES = require('../helper/coreAssets.json')
-const { Program } = require("@project-serum/anchor");
-const { getProvider, sumTokens2, getTokenBalance, } = require("../helper/solana");
-const sdk = require('@defillama/sdk')
-const idl = require("./idl.json");
-const MM_multisigs = [
-  '0xBdaF8c2BAA14f322e1429Ae3869B005590Ea1FF8',
-  '0x0fEcA1Ff36AbA721BAEd6C6248b6745C88AF1dDF',
-  '0x1d14E27221F1b3c690Fc3cced827bEE4892d0698',
-  '0x60daD1DF74F20fd6d6C07e6FC6153078Cd14a57c',
-  '0xC6589ad1eed78c50f28249D743A585f7053e7D2C',
-]
-
-const vaultMintAuthority = '4nhbsUdKEwVQXuYDotgdQHoMWW83GvjXENwLsf9QrRJT'
-const usdcTokenSpl = ADDRESSES.solana.USDC
-
-async function tvl() {
-  const products = await getProducts()
-  const tokenAccounts = []
-  products.forEach(({ account: i }) => {
-    if (!i.isActive || Buffer.from(i.productName).toString().trim().includes("demo")) return;
-    tokenAccounts.push(i.productUnderlyingTokenAccount.toString())
-  });
-
-  return sumTokens2({ balances: {
-    ['solana:'+usdcTokenSpl]: await getMMbalance()
-  }, owner: vaultMintAuthority, tokens: [usdcTokenSpl], tokenAccounts, });
-}
-
-async function borrowed() {
-  const products = await getProducts()
-  const balances = {}
-  const usdcBalance = await getTokenBalance(usdcTokenSpl, vaultMintAuthority)
-  sdk.util.sumSingleBalance(balances, usdcTokenSpl, -1 * usdcBalance, 'solana')
-  sdk.util.sumSingleBalance(balances, usdcTokenSpl, -1 * await getMMbalance(), 'solana')
-  products.forEach(({ account: i }) => {
-    if (!i.isActive || Buffer.from(i.productName).toString().trim().includes("demo")) return;
-    sdk.util.sumSingleBalance(balances,i.underlyingMint.toString(),+i.underlyingAmount, 'solana')
-  });
-  return balances
-}
-
-async function getProducts() {
-  const provider = getProvider();
-  const programId = "3HUeooitcfKX1TSCx2xEpg2W31n6Qfmizu7nnbaEWYzs";
-  const program = new Program(idl, programId, provider);
-  return program.account.product.all();
-
-}
-
-async function getMMbalance() {
-  const { output: bals } = await sdk.api.abi.multiCall({
-    target: ADDRESSES.ethereum.USDC,
-    abi: 'erc20:balanceOf',
-    calls: MM_multisigs.map(i => ({ params: i})),
-  })
-  let total = 0
-  bals.forEach(({ output: i}) => total += +i)
-  return total
-}
-=======
 const evm = require("./evm");
 const solana = require("./solana");
->>>>>>> 23c7f593
 
 module.exports = {
   timetravel: false,
