const sdk = require("@defillama/sdk");
const abi = require("./abi.json");
<<<<<<< HEAD
=======
const { staking } = require("../helper/staking");
>>>>>>> e9c80a45

// Ethereum Vaults
const ethCallVault = "0x0fabaf48bbf864a3947bdd0ba9d764791a60467a";
const ethCallVaultV2 = "0x25751853Eab4D0eB3652B5eB6ecB102A2789644B";
const wbtcCallVault = "0x8b5876f5B0Bf64056A89Aa7e97511644758c3E8c";
const wbtcCallVaultV2 = "0x65a833afDc250D9d38f8CD9bC2B1E3132dB13B2F";
const usdcETHPutVault = "0x16772a7f4a3ca291C21B8AcE76F9332dDFfbb5Ef";
const yvUSDCETHPutVault = "0x8FE74471F198E426e96bE65f40EeD1F8BA96e54f";
const yvUSDCETHPutVaultV2 = "0xCc323557c71C0D1D20a1861Dc69c06C5f3cC9624";
const aaveCallVault = "0xe63151A0Ed4e5fafdc951D877102cf0977Abd365";
const stETHCallVault = "0x53773E034d9784153471813dacAFF53dBBB78E8c";
<<<<<<< HEAD
const apeCallVault = "0xc0cF10Dd710aefb209D9dc67bc746510ffd98A53";

// Avalanche Vaults
const avaxCallVault = "0x98d03125c62DaE2328D9d3cb32b7B969e6a87787";
=======

// Avalanche Vaults
const avaxCallVault = "0x98d03125c62DaE2328D9d3cb32b7B969e6a87787";
const savaxCallVault = "0x6BF686d99A4cE17798C45d09C21181fAc29A9fb3";
const usdcAvaxPutVault = "0x9DD6be071b4292cc88B8190aB718329adEA3E3a3";

// Aurora Vaults
const wnearCallVault = "0x7796d6B1706855303655EB12F54FaE294c468a66";
>>>>>>> e9c80a45

// Treasury Vaults
const perpCallVault = "0xe44eDF7aD1D434Afe3397687DD0A914674F2E405";

// Ethereum Assets
const weth = "0xc02aaa39b223fe8d0a0e5c4f27ead9083c756cc2";
const wbtc = "0x2260fac5e5542a773aa44fbcfedf7c193bc2c599";
const usdc = "0xA0b86991c6218b36c1d19D4a2e9Eb0cE3606eB48";
const aave = "0x7Fc66500c84A76Ad7e9c93437bFc5Ac33E2DDaE9";
const perp = "0xbC396689893D065F41bc2C6EcbeE5e0085233447";
<<<<<<< HEAD
const ape = "0x4d224452801ACEd8B2F0aebE155379bb5D594381";

// Avalanche Assets
const wavax = "avax:0xB31f66AA3C1e785363F0875A1B74E27b85FD66c7";
=======

// Avalanche Assets
const wavax = "avax:0xB31f66AA3C1e785363F0875A1B74E27b85FD66c7";
const savax = "avax:0x2b2C81e08f1Af8835a78Bb2A90AE924ACE0eA4bE";
const usdce = "avax:0xA7D7079b0FEaD91F3e65f86E8915Cb59c1a4C664";

// Aurora Assets
const wnear = "aurora:0xC42C30aC6Cc15faC9bD938618BcaA1a1FaE8501d";
>>>>>>> e9c80a45

async function addVault(balances, vault, token, block, chain = "ethereum") {
  const totalBalance = await sdk.api.abi.call({
    target: vault,
    block,
    abi: abi.totalBalance,
    chain,
  });
  sdk.util.sumSingleBalance(balances, token, totalBalance.output);
}

async function ethTvl(_, block) {
  const balances = {};
  await Promise.all([
    addVault(balances, ethCallVault, weth, block),
    addVault(balances, ethCallVaultV2, weth, block),
    addVault(balances, wbtcCallVault, wbtc, block),
    addVault(balances, wbtcCallVaultV2, wbtc, block),
    addVault(balances, usdcETHPutVault, usdc, block),
    addVault(balances, yvUSDCETHPutVault, usdc, block),
    addVault(balances, yvUSDCETHPutVaultV2, usdc, block),
    addVault(balances, aaveCallVault, aave, block),
    addVault(balances, stETHCallVault, weth, block),
    addVault(balances, perpCallVault, perp, block),
<<<<<<< HEAD
    addVault(balances, apeCallVault, ape, block),
=======
>>>>>>> e9c80a45
  ]);
  return balances;
}

async function avaxTvl(_, block) {
  const balances = {};
<<<<<<< HEAD
  await Promise.all([addVault(balances, avaxCallVault, wavax, block, "avax")]);
=======
  await Promise.all([
    addVault(balances, avaxCallVault, wavax, block, "avax"),
    addVault(balances, savaxCallVault, savax, block, "avax"),
    addVault(balances, usdcAvaxPutVault, usdce, block, "avax"),
  ]);
  return balances;
}

async function auroraTvl(_, block) {
  const balances = {};
  await Promise.all([
    addVault(balances, wnearCallVault, wnear, block, "aurora"),
  ]);
>>>>>>> e9c80a45
  return balances;
}

/**
 * STAKING
 */
const RBN = "0x6123B0049F904d730dB3C36a31167D9d4121fA6B";
const veRBN = "0x19854C9A5fFa8116f48f984bDF946fB9CEa9B5f7";
const veRBNStaking = staking(veRBN, RBN, "ethereum");

module.exports = {
  ethereum: {
    tvl: ethTvl,
<<<<<<< HEAD
=======
    staking: veRBNStaking,
>>>>>>> e9c80a45
  },
  avalanche: {
    tvl: avaxTvl,
  },
<<<<<<< HEAD
  tvl: sdk.util.sumChainTvls([ethTvl, avaxTvl]),
=======
  aurora: {
    tvl: auroraTvl,
  },
>>>>>>> e9c80a45
};<|MERGE_RESOLUTION|>--- conflicted
+++ resolved
@@ -1,9 +1,6 @@
 const sdk = require("@defillama/sdk");
 const abi = require("./abi.json");
-<<<<<<< HEAD
-=======
 const { staking } = require("../helper/staking");
->>>>>>> e9c80a45
 
 // Ethereum Vaults
 const ethCallVault = "0x0fabaf48bbf864a3947bdd0ba9d764791a60467a";
@@ -15,12 +12,10 @@
 const yvUSDCETHPutVaultV2 = "0xCc323557c71C0D1D20a1861Dc69c06C5f3cC9624";
 const aaveCallVault = "0xe63151A0Ed4e5fafdc951D877102cf0977Abd365";
 const stETHCallVault = "0x53773E034d9784153471813dacAFF53dBBB78E8c";
-<<<<<<< HEAD
 const apeCallVault = "0xc0cF10Dd710aefb209D9dc67bc746510ffd98A53";
 
 // Avalanche Vaults
 const avaxCallVault = "0x98d03125c62DaE2328D9d3cb32b7B969e6a87787";
-=======
 
 // Avalanche Vaults
 const avaxCallVault = "0x98d03125c62DaE2328D9d3cb32b7B969e6a87787";
@@ -29,7 +24,6 @@
 
 // Aurora Vaults
 const wnearCallVault = "0x7796d6B1706855303655EB12F54FaE294c468a66";
->>>>>>> e9c80a45
 
 // Treasury Vaults
 const perpCallVault = "0xe44eDF7aD1D434Afe3397687DD0A914674F2E405";
@@ -40,21 +34,15 @@
 const usdc = "0xA0b86991c6218b36c1d19D4a2e9Eb0cE3606eB48";
 const aave = "0x7Fc66500c84A76Ad7e9c93437bFc5Ac33E2DDaE9";
 const perp = "0xbC396689893D065F41bc2C6EcbeE5e0085233447";
-<<<<<<< HEAD
 const ape = "0x4d224452801ACEd8B2F0aebE155379bb5D594381";
 
 // Avalanche Assets
 const wavax = "avax:0xB31f66AA3C1e785363F0875A1B74E27b85FD66c7";
-=======
 
 // Avalanche Assets
 const wavax = "avax:0xB31f66AA3C1e785363F0875A1B74E27b85FD66c7";
 const savax = "avax:0x2b2C81e08f1Af8835a78Bb2A90AE924ACE0eA4bE";
 const usdce = "avax:0xA7D7079b0FEaD91F3e65f86E8915Cb59c1a4C664";
-
-// Aurora Assets
-const wnear = "aurora:0xC42C30aC6Cc15faC9bD938618BcaA1a1FaE8501d";
->>>>>>> e9c80a45
 
 async function addVault(balances, vault, token, block, chain = "ethereum") {
   const totalBalance = await sdk.api.abi.call({
@@ -79,19 +67,13 @@
     addVault(balances, aaveCallVault, aave, block),
     addVault(balances, stETHCallVault, weth, block),
     addVault(balances, perpCallVault, perp, block),
-<<<<<<< HEAD
     addVault(balances, apeCallVault, ape, block),
-=======
->>>>>>> e9c80a45
   ]);
   return balances;
 }
 
 async function avaxTvl(_, block) {
   const balances = {};
-<<<<<<< HEAD
-  await Promise.all([addVault(balances, avaxCallVault, wavax, block, "avax")]);
-=======
   await Promise.all([
     addVault(balances, avaxCallVault, wavax, block, "avax"),
     addVault(balances, savaxCallVault, savax, block, "avax"),
@@ -105,7 +87,6 @@
   await Promise.all([
     addVault(balances, wnearCallVault, wnear, block, "aurora"),
   ]);
->>>>>>> e9c80a45
   return balances;
 }
 
@@ -119,19 +100,10 @@
 module.exports = {
   ethereum: {
     tvl: ethTvl,
-<<<<<<< HEAD
-=======
     staking: veRBNStaking,
->>>>>>> e9c80a45
   },
   avalanche: {
     tvl: avaxTvl,
   },
-<<<<<<< HEAD
   tvl: sdk.util.sumChainTvls([ethTvl, avaxTvl]),
-=======
-  aurora: {
-    tvl: auroraTvl,
-  },
->>>>>>> e9c80a45
 };