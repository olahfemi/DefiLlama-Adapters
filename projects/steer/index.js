<<<<<<< HEAD
const { GraphQLClient } = require("graphql-request");
=======
const { getLogs } = require('../helper/cache/getLogs')
const config = {
  polygon: { registry: '0x24825b3c44742600d3995d1d3760ccee999a7f0b', fromBlock: 41535540, },
  arbitrum: { registry: '0x9f5b097AD23e2CF4F34e502A3E41D941678877Dc', fromBlock: 88698956, },
  optimism: { registry: '0xC1Ecd10398A6D7036CceE1f50551ff169715081c', fromBlock: 96971465, },
  avax: { registry: '0x9f5b097AD23e2CF4F34e502A3E41D941678877Dc', fromBlock: 30434642, },
  bsc: { registry: '0x31e4ee367d4f2685BAfcAb9566e9C87E60D48983', fromBlock: 28461459, },
  evmos: { registry: '0xD90c8970708FfdFC403bdb56636621e3E9CCe921', fromBlock: 13671900, },
  metis: { registry: '0x116Dba5DcE9CcDA828218b7eB46406810632014C', fromBlock: 6067741, },
  polygon_zkevm: { registry: '0x9f5b097AD23e2CF4F34e502A3E41D941678877Dc', fromBlock: 1022413, },
  celo: { registry: '0x116Dba5DcE9CcDA828218b7eB46406810632014C', fromBlock: 19813127, },
  thundercore: { registry: '0xa1Dd21fbd9e1F0BF28d41F18bDC22326e50C02e9', fromBlock: 135181847, },
  kava: {registry: '0xe240B9a2936f6Fb8860219bC059349e50F03492e', fromBlock: 5915232, },

}
>>>>>>> 58acc659

const supportedChains = [
    {   
        name: 'Polygon', 
        subgraphEndpoint: 'https://api.thegraph.com/subgraphs/name/steerprotocol/steer-protocol-polygon',
        chainId: 137,
        merkl: true,
        identifier: 'polygon'
    },
    {
        name: 'Arbitrum',
        subgraphEndpoint: 'https://api.thegraph.com/subgraphs/name/steerprotocol/steer-protocol-arbitrum',
        chainId: 42161,
        merkl: true,
        identifier: 'arbitrum'
    },
    {
        name: 'Optimism',
        subgraphEndpoint: 'https://api.thegraph.com/subgraphs/name/steerprotocol/steer-protocol-optimism',
        chainId: 10,
        merkl: true,
        identifier: 'optimism'
    },
    {
        name: 'Binance',
        subgraphEndpoint: 'https://api.thegraph.com/subgraphs/name/steerprotocol/steer-protocol-bsc',
        chainId: 56,
        merkl: false,
        identifier: 'bsc'
    },
    {
        name: 'Evmos',
        subgraphEndpoint: 'https://subgraph.satsuma-prod.com/769a117cc018/steer/steer-protocol-evmos/api',
        chainId: 9001,
        merkl: false,
        identifier: 'evmos'
    },
    {
        name: 'Avalanche',
        subgraphEndpoint: 'https://api.thegraph.com/subgraphs/name/rakeshbhatt10/avalance-test-subgraph',
        chainId: 43114,
        merkl: false,
        identifier: 'avax'
    },
    {
        name: 'Thundercore',
        subgraphEndpoint: 'http://52.77.49.1:8000/subgraphs/name/steerprotocol/steer-thundercore',
        chainId: 108,
        merkl: false,
        identifier: 'thundercore'
    },
    {
        name: 'Kava',
        subgraphEndpoint: 'https://subgraph.steer.finance/kava/subgraphs/name/steerprotocol/steer-kava-evm',
        chainId: 2222,
        merkle: false,
        identifier: 'kava'
    }
]

<<<<<<< HEAD
// Fetch active vaults and associated data @todo limited to 1000 per chain
const query = `
{
    vaults(first: 1000, where: {totalLPTokensIssued_not: "0", lastSnapshot_not: "0"}) {
      id
=======
Object.keys(config).forEach(chain => {
  const { registry, fromBlock, } = config[chain]
  module.exports[chain] = {
    tvl: async (_, _b, _cb, { api, }) => {
      const logs = await getLogs({
        api,
        target: registry,
        topic: "VaultCreated(address,address,string,uint256,address)",
        // topics: ["0x3910bed511b4ecc0d6ae24498d585722a54c6ce9ab5e65b4be534cec981f7f6f"],
        eventAbi: 'event VaultCreated(address deployer, address vault, string beaconName, uint256 indexed tokenId, address vaultManager)',
        onlyArgs: true,
        fromBlock,
      })
      const vaults = logs.map(log => log.vault)
      const bals = await api.multiCall({ abi: "function getTotalAmounts() view returns (uint256 total0, uint256 total1)", calls: vaults, permitFailure: true, })
      const token0s = await api.multiCall({ abi: "address:token0", calls: vaults, permitFailure: true, })
      const token1s = await api.multiCall({ abi: "address:token1", calls: vaults, permitFailure: true, })
      bals.forEach((bal, i) => {
        const token0 = token0s[i]
        const token1 = token1s[i]
        if (!bal || !token0 || !token1) return // skip failures
        api.add(token0, bal.total0)
        api.add(token1, bal.total1)
      })
      return api.getBalances()
>>>>>>> 58acc659
    }
  }`
  
module.exports = {};
  
supportedChains.forEach(chain => {
module.exports[chain.identifier] = {
  tvl: async (_, _b, _cb, { api, }) => {
    const graphQLClient = new GraphQLClient(chain.subgraphEndpoint);
    const data = await graphQLClient.request(query);
    
    const vaults =  data.vaults.map((vault) => vault.id)
    const bals = await api.multiCall({ abi: "function getTotalAmounts() view returns (uint256 total0, uint256 total1)", calls: vaults, permitFailure: true, })
    const token0s = await api.multiCall({ abi: "address:token0", calls: vaults, permitFailure: true, })
    const token1s = await api.multiCall({ abi: "address:token1", calls: vaults, permitFailure: true, })
    bals.forEach((bal, i) => {
      const token0 = token0s[i]
      const token1 = token1s[i]
      if (!bal || !token0 || !token1) return // skip failures
      api.add(token0, bal.total0)
      api.add(token1, bal.total1)
    })
    return api.getBalances()
  }
}
})<|MERGE_RESOLUTION|>--- conflicted
+++ resolved
@@ -1,22 +1,4 @@
-<<<<<<< HEAD
 const { GraphQLClient } = require("graphql-request");
-=======
-const { getLogs } = require('../helper/cache/getLogs')
-const config = {
-  polygon: { registry: '0x24825b3c44742600d3995d1d3760ccee999a7f0b', fromBlock: 41535540, },
-  arbitrum: { registry: '0x9f5b097AD23e2CF4F34e502A3E41D941678877Dc', fromBlock: 88698956, },
-  optimism: { registry: '0xC1Ecd10398A6D7036CceE1f50551ff169715081c', fromBlock: 96971465, },
-  avax: { registry: '0x9f5b097AD23e2CF4F34e502A3E41D941678877Dc', fromBlock: 30434642, },
-  bsc: { registry: '0x31e4ee367d4f2685BAfcAb9566e9C87E60D48983', fromBlock: 28461459, },
-  evmos: { registry: '0xD90c8970708FfdFC403bdb56636621e3E9CCe921', fromBlock: 13671900, },
-  metis: { registry: '0x116Dba5DcE9CcDA828218b7eB46406810632014C', fromBlock: 6067741, },
-  polygon_zkevm: { registry: '0x9f5b097AD23e2CF4F34e502A3E41D941678877Dc', fromBlock: 1022413, },
-  celo: { registry: '0x116Dba5DcE9CcDA828218b7eB46406810632014C', fromBlock: 19813127, },
-  thundercore: { registry: '0xa1Dd21fbd9e1F0BF28d41F18bDC22326e50C02e9', fromBlock: 135181847, },
-  kava: {registry: '0xe240B9a2936f6Fb8860219bC059349e50F03492e', fromBlock: 5915232, },
-
-}
->>>>>>> 58acc659
 
 const supportedChains = [
     {   
@@ -77,39 +59,12 @@
     }
 ]
 
-<<<<<<< HEAD
+
 // Fetch active vaults and associated data @todo limited to 1000 per chain
 const query = `
 {
     vaults(first: 1000, where: {totalLPTokensIssued_not: "0", lastSnapshot_not: "0"}) {
       id
-=======
-Object.keys(config).forEach(chain => {
-  const { registry, fromBlock, } = config[chain]
-  module.exports[chain] = {
-    tvl: async (_, _b, _cb, { api, }) => {
-      const logs = await getLogs({
-        api,
-        target: registry,
-        topic: "VaultCreated(address,address,string,uint256,address)",
-        // topics: ["0x3910bed511b4ecc0d6ae24498d585722a54c6ce9ab5e65b4be534cec981f7f6f"],
-        eventAbi: 'event VaultCreated(address deployer, address vault, string beaconName, uint256 indexed tokenId, address vaultManager)',
-        onlyArgs: true,
-        fromBlock,
-      })
-      const vaults = logs.map(log => log.vault)
-      const bals = await api.multiCall({ abi: "function getTotalAmounts() view returns (uint256 total0, uint256 total1)", calls: vaults, permitFailure: true, })
-      const token0s = await api.multiCall({ abi: "address:token0", calls: vaults, permitFailure: true, })
-      const token1s = await api.multiCall({ abi: "address:token1", calls: vaults, permitFailure: true, })
-      bals.forEach((bal, i) => {
-        const token0 = token0s[i]
-        const token1 = token1s[i]
-        if (!bal || !token0 || !token1) return // skip failures
-        api.add(token0, bal.total0)
-        api.add(token1, bal.total1)
-      })
-      return api.getBalances()
->>>>>>> 58acc659
     }
   }`
   
@@ -135,4 +90,4 @@
     return api.getBalances()
   }
 }
-})+})
