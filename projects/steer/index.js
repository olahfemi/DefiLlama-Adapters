const { getLogs } = require('../helper/cache/getLogs')
const config = {
  polygon: { registry: '0x24825b3c44742600d3995d1d3760ccee999a7f0b', fromBlock: 41535540, },
  arbitrum: { registry: '0x9f5b097AD23e2CF4F34e502A3E41D941678877Dc', fromBlock: 88698956, },
  optimism: { registry: '0xC1Ecd10398A6D7036CceE1f50551ff169715081c', fromBlock: 96971465, },
  avax: { registry: '0x9f5b097AD23e2CF4F34e502A3E41D941678877Dc', fromBlock: 30434642, },
<<<<<<< HEAD
  binance: { registry: '0x31e4ee367d4f2685BAfcAb9566e9C87E60D48983', fromBlock: 28461459, },
=======
  bsc: { registry: '0x31e4ee367d4f2685BAfcAb9566e9C87E60D48983', fromBlock: 28461459, },
>>>>>>> 47c3122e
  evmos: { registry: '0xD90c8970708FfdFC403bdb56636621e3E9CCe921', fromBlock: 13671900, },
  metis: { registry: '0x116Dba5DcE9CcDA828218b7eB46406810632014C', fromBlock: 6067741, },
  polygon_zkevm: { registry: '0x9f5b097AD23e2CF4F34e502A3E41D941678877Dc', fromBlock: 1022413, },
  celo: { registry: '0x116Dba5DcE9CcDA828218b7eB46406810632014C', fromBlock: 19813127, },
  thundercore: { registry: '0xa1Dd21fbd9e1F0BF28d41F18bDC22326e50C02e9', fromBlock: 135181847, },
<<<<<<< HEAD
  kava: {registry: '0xe240B9a2936f6Fb8860219bC059349e50F03492e', fromBlock: 5915232, },
=======
>>>>>>> 47c3122e
}

module.exports = {};

Object.keys(config).forEach(chain => {
  const { registry, fromBlock, } = config[chain]
  module.exports[chain] = {
    tvl: async (_, _b, _cb, { api, }) => {
      const logs = await getLogs({
        api,
        target: registry,
        topic: "VaultCreated(address,address,string,uint256,address)",
        // topics: ["0x3910bed511b4ecc0d6ae24498d585722a54c6ce9ab5e65b4be534cec981f7f6f"],
        eventAbi: 'event VaultCreated(address deployer, address vault, string beaconName, uint256 indexed tokenId, address vaultManager)',
        onlyArgs: true,
        fromBlock,
      })
      const vaults = logs.map(log => log.vault)
      const bals = await api.multiCall({ abi: "function getTotalAmounts() view returns (uint256 total0, uint256 total1)", calls: vaults, permitFailure: true, })
      const token0s = await api.multiCall({ abi: "address:token0", calls: vaults, permitFailure: true, })
      const token1s = await api.multiCall({ abi: "address:token1", calls: vaults, permitFailure: true, })
      bals.forEach((bal, i) => {
        const token0 = token0s[i]
        const token1 = token1s[i]
        if (!bal || !token0 || !token1) return // skip failures
        api.add(token0, bal.total0)
        api.add(token1, bal.total1)
      })
      return api.getBalances()
    }
  }
})<|MERGE_RESOLUTION|>--- conflicted
+++ resolved
@@ -4,20 +4,14 @@
   arbitrum: { registry: '0x9f5b097AD23e2CF4F34e502A3E41D941678877Dc', fromBlock: 88698956, },
   optimism: { registry: '0xC1Ecd10398A6D7036CceE1f50551ff169715081c', fromBlock: 96971465, },
   avax: { registry: '0x9f5b097AD23e2CF4F34e502A3E41D941678877Dc', fromBlock: 30434642, },
-<<<<<<< HEAD
-  binance: { registry: '0x31e4ee367d4f2685BAfcAb9566e9C87E60D48983', fromBlock: 28461459, },
-=======
   bsc: { registry: '0x31e4ee367d4f2685BAfcAb9566e9C87E60D48983', fromBlock: 28461459, },
->>>>>>> 47c3122e
   evmos: { registry: '0xD90c8970708FfdFC403bdb56636621e3E9CCe921', fromBlock: 13671900, },
   metis: { registry: '0x116Dba5DcE9CcDA828218b7eB46406810632014C', fromBlock: 6067741, },
   polygon_zkevm: { registry: '0x9f5b097AD23e2CF4F34e502A3E41D941678877Dc', fromBlock: 1022413, },
   celo: { registry: '0x116Dba5DcE9CcDA828218b7eB46406810632014C', fromBlock: 19813127, },
   thundercore: { registry: '0xa1Dd21fbd9e1F0BF28d41F18bDC22326e50C02e9', fromBlock: 135181847, },
-<<<<<<< HEAD
   kava: {registry: '0xe240B9a2936f6Fb8860219bC059349e50F03492e', fromBlock: 5915232, },
-=======
->>>>>>> 47c3122e
+
 }
 
 module.exports = {};
