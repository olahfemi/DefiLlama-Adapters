const sdk = require('@defillama/sdk');
const BigNumber = require('bignumber.js');

const START_BLOCK = 11551118;
const whitelist = "0xa5ea18ac6865f315ff5dd9f1a7fb1d41a30a6779";
const marginPool = "0x5934807cc0654d46755ebd2848840b616256c6ef";
const yvUSDC = "0x5f18c75abdae578b483e5f43f12a39cf75b973a9";
const usdc = '0xa0b86991c6218b36c1d19d4a2e9eb0ce3606eb48';
const sdeCRV = "0xa2761B0539374EB7AF2155f76eb09864af075250".toLowerCase();
const sdcrvWSBTC = "0x24129b935aff071c4f0554882c0d9573f4975fed".toLowerCase();
const WBTC = '0x2260fac5e5542a773aa44fbcfedf7c193bc2c599'.toLowerCase();
const ETH = '0x0000000000000000000000000000000000000000'.toLowerCase();

function toAddress(str, skip = 0) {
  return `0x${str.slice(64 - 40 + 2 + skip * 64, 64 + 2 + skip * 64)}`.toLowerCase();
}

module.exports = async function tvl(timestamp, block) {  
  let balances = {};

  if(block >= START_BLOCK) {
    // get ETH balance
    const balance = (await sdk.api.eth.getBalance({target: marginPool, block})).output;
    balances[ETH] = BigNumber(balances[ETH] || 0).plus(BigNumber(balance)).toFixed();
    
    const whitelistedCollaterals = await sdk.api.util.getLogs({
      target: whitelist,
      topic: 'CollateralWhitelisted(address)',
      keys: [],
      fromBlock: 11544457,
      toBlock: block
    })
  
    const balanceCalls = []
    whitelistedCollaterals.output.forEach(async (log) => {
      const collateralAsset = toAddress(log.topics[1]).toLowerCase();
      
      const ignored = [ETH, sdeCRV, yvUSDC]
      if(!ignored.includes(collateralAsset)) {
        balanceCalls.push({
          target: collateralAsset,
          params: marginPool
        })
      }
    });
    const balanceOfs = await sdk.api.abi.multiCall({
      abi: "erc20:balanceOf",
      calls: balanceCalls,
      block
    })
    sdk.util.sumMultiBalanceOf(balances, balanceOfs, true)

    // Add yvUSDC as USDC to balances
    const yvUSDCBalance = (
      await sdk.api.abi.call({
        target: yvUSDC,
        params: marginPool,
        abi: 'erc20:balanceOf',
        block
      })
    ).output;
    balances[usdc] = BigNumber(balances[usdc] || 0).plus(BigNumber(yvUSDCBalance)).toFixed();

    // Add sdeCRV as ETH to balances
    const sdeCRVBalance = (
      await sdk.api.abi.call({
        target: sdeCRV,
        params: marginPool,
        abi: 'erc20:balanceOf',
        block
      })
    ).output;
    balances[ETH] = BigNumber(balances[ETH] || 0).plus(BigNumber(sdeCRVBalance)).toFixed();
<<<<<<< HEAD

    // Add sdcrvWSBTC as WBTC to balances
    const sdcrvWSBTCBalance = (
      await sdk.api.abi.call({
        target: sdcrvWSBTC,
        params: marginPool,
        abi: 'erc20:balanceOf',
        block
      })
    ).output;

    balances[WBTC] = BigNumber(balances[WBTC] || 0).plus(BigNumber(sdcrvWSBTCBalance)).toFixed();

=======
>>>>>>> 88f950e2
  }

  return balances;
}<|MERGE_RESOLUTION|>--- conflicted
+++ resolved
@@ -71,7 +71,6 @@
       })
     ).output;
     balances[ETH] = BigNumber(balances[ETH] || 0).plus(BigNumber(sdeCRVBalance)).toFixed();
-<<<<<<< HEAD
 
     // Add sdcrvWSBTC as WBTC to balances
     const sdcrvWSBTCBalance = (
@@ -85,8 +84,6 @@
 
     balances[WBTC] = BigNumber(balances[WBTC] || 0).plus(BigNumber(sdcrvWSBTCBalance)).toFixed();
 
-=======
->>>>>>> 88f950e2
   }
 
   return balances;
