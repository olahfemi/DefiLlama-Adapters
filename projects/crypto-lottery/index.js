--- conflicted
+++ resolved
@@ -1,36 +1,11 @@
 const { sumTokensExport, nullAddress } = require('../helper/unwrapLPs');
 
-<<<<<<< HEAD
-const CSC_POLYGON_AVALANCHE_CONTRACT = '0x80b313Be000c42f1f123C7FBd74654544818Ba7c';
-const BSC_CONTRACT = '0xbB183c396392d08B5f4b19909C7Ce58f9c86F637';
-const KCC_CONTRACT = '0xED6aDb0d3340005C24B90B810b47bd8648e20199';
-
-module.exports = {
-  methodology: "We count of smart contract balance in coins",
-  csc: {
-    tvl: sumTokensExport({ chain: 'csc', owner: CSC_POLYGON_AVALANCHE_CONTRACT, tokens: [nullAddress]}),
-  },
-  polygon: {
-    tvl: sumTokensExport({ chain: 'polygon', owner: CSC_POLYGON_AVALANCHE_CONTRACT, tokens: [nullAddress] }),
-  },
-  bsc: {
-    tvl: sumTokensExport({ chain: 'bsc', owner: BSC_CONTRACT, tokens: [nullAddress] }),
-  },
-  
-  avax: {
-    tvl: sumTokensExport({ chain: 'avax', owner: CSC_POLYGON_AVALANCHE_CONTRACT, tokens: [nullAddress] }),
-  },
-
-  kcc: {
-    tvl: sumTokensExport({ chain: 'kcc', owner: KCC_CONTRACT, tokens: [nullAddress] }),
-  },
-}
-=======
 const DEFAULT_CONTRACT = '0x80b313Be000c42f1f123C7FBd74654544818Ba7c';
 const BSC_CONTRACT = '0xbB183c396392d08B5f4b19909C7Ce58f9c86F637';
 const config = {
   bsc: [BSC_CONTRACT],
   csc: [DEFAULT_CONTRACT],
+  celo: [DEFAULT_CONTRACT],
   polygon: [DEFAULT_CONTRACT],
   kcc: ['0xED6aDb0d3340005C24B90B810b47bd8648e20199'],
   avax: [DEFAULT_CONTRACT],
@@ -45,5 +20,4 @@
   module.exports[chain] = {
     tvl: sumTokensExport({ chain, tokens: [nullAddress], owners, })
   }
-})
->>>>>>> 8edf2d3a
+})