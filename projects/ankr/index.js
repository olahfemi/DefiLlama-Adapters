--- conflicted
+++ resolved
@@ -19,31 +19,20 @@
 
 module.exports = {
   ethereum: {
-<<<<<<< HEAD
+    tvl,
     aETHc: getaETHcTvl,
     aMATICb: getaMATICbTvl,
     aDOTb: getaDOTbTvl,
     aKSMb: getaKSMbTvl,
   },
   fantom: {
-    aFTMb: getaFTMbTvl,
+    tvl: getaFTMbTvl,
   },
   avalanche: {
-    aAVAXb: getaAVAXbTvl,
+    tvl: getaAVAXbTvl,
   },
   binance: {
-    aBNBb: getaBNBbTvl,
+    tvl: getaBNBbTvl,
   },
-  tvl,
-=======
-    tvl: sdk.util.sumChainTvls([getaETHcTvl, getaDOTbTvl, getaKSMbTvl]),
-  },
-  polygon: {
-    tvl: getaMATICbTvl
-  },
-  avax: {
-    tvl: getaAVAXbTvl
-  },
->>>>>>> eab8daa4
   methodology: `We get the total supply of aETHc, the ETH staking contract and convert it to USD.`
 }