--- conflicted
+++ resolved
@@ -1,60 +1,10 @@
-<<<<<<< HEAD
-const ADDRESSES = require('../helper/coreAssets.json')
-const { sumTokensAndLPsSharedOwners } = require("../helper/unwrapLPs");
-=======
->>>>>>> 23c7f593
 const { staking } = require("../helper/staking");
 
 const GgStaking = "0xBD79c01140CeE7040f8F5E935B72e13540a801b6"
 const gg = "0xF2F7CE610a091B94d41D69f4fF1129434a82E2f0"
 
-<<<<<<< HEAD
-// https://app.galaxygoggle.money/#/bonds
-const treasury = "0xD5F922e23693e552793fE0431F9a95ba67A60A23"
-const dao = "0xDEEdd1646984F9372Cc9D3d7E13AC1606cC2B548"
-const mim = "0x130966628846BFd36ff31a822705796e8cb8C18D"
-const wavax = ADDRESSES.avax.WAVAX
-const joe = ADDRESSES.avax.JOE
-
-async function tvl(timestamp, block, chainBlocks) {
-  const balances = {};
-
-  await sumTokensAndLPsSharedOwners(
-    balances,
-    [
-      [mim, false],
-      [wavax, false],
-      [joe, false],
-      ["0xe9E8d6b6ce6D94Fc9d724711e80784Ec096949Fc", true], // mim-gg
-    ],
-    [treasury, dao],
-    chainBlocks.avax,
-    'avax',
-    addr=>`avax:${addr}`
-  );
-
-  return balances;
-}
-
-=======
->>>>>>> 23c7f593
 const bscGG = "0xcAf23964Ca8db16D816eB314a56789F58fE0e10e";
 const bscStaking = "0x97209Cf7a6FccC388eEfF85b35D858756f31690d";
-<<<<<<< HEAD
-const treasuryTokensBSC = [
-  [ADDRESSES.bsc.BUSD, false], // BUSD
-  ["0x13Cf29b3F58f777dDeD38278F7d938401f6b260c", true] // GG-BUSD
-]
-
-async function bscTvl(timestamp, block, chainBlocks) {
-  let balances = {};
-  await sumTokensAndLPsSharedOwners(balances, treasuryTokensBSC, [bscTreasury], chainBlocks.bsc, "bsc", addr=>`bsc:${addr}`);
-  balances[`avax:${gg}`] = balances["bsc:0xcaf23964ca8db16d816eb314a56789f58fe0e10e"]  || 0;
-  delete balances["bsc:0xcaf23964ca8db16d816eb314a56789f58fe0e10e"];
-  return balances;
-}
-=======
->>>>>>> 23c7f593
 
 module.exports = {
   avax:{
