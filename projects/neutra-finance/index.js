<<<<<<< HEAD
const ADDRESSES = require('../helper/coreAssets.json')
const {
  sumTokensExport
} = require('../helper/unwrapLPs');
=======
const { sumTokens2 } = require('../helper/unwrapLPs')
>>>>>>> 23c7f593

async function tvl(_, _b, _cb, { api, }) {
  const vaults = ['0x2a958665bc9a1680135241133569c7014230cb21']
  const tokens = await api.multiCall({ abi: 'address:token', calls: vaults })
  const bals = await api.multiCall({ abi: 'uint256:totalAssets', calls: vaults })
  api.addTokens(tokens, bals)
  return sumTokens2({
    api,
    owners: ['0x6bfa4f1dfafeb9c37e4e8d436e1d0c5973e47e25'],
    tokens: ['0x1addd80e6039594ee970e5872d247bf0414c8903', '0xda10009cbd5d07dd0cecc66161fc93d7c9000da1',],
  })
}
module.exports = {
  arbitrum: {
<<<<<<< HEAD
    tvl: sumTokensExport({
      owner: '0x6bfa4f1dfafeb9c37e4e8d436e1d0c5973e47e25',
      tokens: [ADDRESSES.arbitrum.fsGLP, ADDRESSES.optimism.DAI,],
    }),
=======
    tvl,
>>>>>>> 23c7f593
  }
};<|MERGE_RESOLUTION|>--- conflicted
+++ resolved
@@ -1,11 +1,4 @@
-<<<<<<< HEAD
-const ADDRESSES = require('../helper/coreAssets.json')
-const {
-  sumTokensExport
-} = require('../helper/unwrapLPs');
-=======
 const { sumTokens2 } = require('../helper/unwrapLPs')
->>>>>>> 23c7f593
 
 async function tvl(_, _b, _cb, { api, }) {
   const vaults = ['0x2a958665bc9a1680135241133569c7014230cb21']
@@ -20,13 +13,6 @@
 }
 module.exports = {
   arbitrum: {
-<<<<<<< HEAD
-    tvl: sumTokensExport({
-      owner: '0x6bfa4f1dfafeb9c37e4e8d436e1d0c5973e47e25',
-      tokens: [ADDRESSES.arbitrum.fsGLP, ADDRESSES.optimism.DAI,],
-    }),
-=======
     tvl,
->>>>>>> 23c7f593
   }
 };