const axios = require("axios");
const sdk = require("@defillama/sdk");
const abi = require("../sperax/abi.json");
const BigNumber = require("bignumber.js");
const {staking} = require("../helper/staking.js");

const ethStakingAddr = "0xbF82a3212e13b2d407D10f5107b5C8404dE7F403";
const arbStakingAddr = "0x2e2071180682Ce6C247B1eF93d382D509F5F6A17";

const vaultcore = '0xF783DD830A4650D2A8594423F123250652340E3f';

const SPA = '0x5575552988a3a80504bbaeb1311674fcfd40ad4b';
const ethSPA = '0xB4A3B0Faf0Ab53df58001804DdA5Bfc6a3D59008';
const USDsAddress = '0xD74f5255D557944cf7Dd0E45FF521520002D5748';

const fetchUSDsPrice = async () => {
    const res = await axios.get(
        "https://api.coingecko.com/api/v3/simple/price?ids=sperax-usd&vs_currencies=usd"
    );

    return res.data['sperax-usd'].usd;
};

async function tvl(timestamp, ethBlock, chainBlocks) {
    const chain = 'arbitrum';
    const block = chainBlocks[chain];

<<<<<<< HEAD
    let tvlInUSD = (await sdk.api.abi.call({
        abi: abi.totalValueLocked,
        chain: chain,
        target: vaultcore,
        params: [],
        block: block
    })).output;

    let tvlInUSDBn = BigNumber(tvlInUSD);
    let usdsPrice = await fetchUSDsPrice();
    let tvlInUSDs = tvlInUSDBn.div(usdsPrice);

    const balances = {};
    sdk.util.sumSingleBalance(balances, `arbitrum:${USDsAddress}`, tvlInUSDs.toFixed(0));
    return balances;
=======
  const balances = {};
  function getBalance (balances) {
    for(let i =0; i < collateralTokens.length; i++) {
      sdk.util.sumSingleBalance(balances, `arbitrum:${collateralTokens[i]}`, (BigNumber(collateralBalances[i]).plus(BigNumber(allstrategyBalance[i]))).toFixed(0))
    }
  }
  getBalance(balances)
  return balances
>>>>>>> 32d81609
}

module.exports = {
    arbitrum: {
        tvl,
        staking: staking(arbStakingAddr, SPA, "arbitrum", `arbitrum:${SPA}`)
    },
    ethereum: {
        tvl: () => ({}),
        staking: staking(ethStakingAddr, ethSPA)
    },
    methodology: 'Counts all collateral locked to mint USDs.This collateral is either sent to DeFi strategies to produce an organic yield, or is stored in the VaultCore contract of the USDs protocol. Some TVL is classified as staking. This component of TVL consists of all SPA staked in Sperax’s veSPA protocol.'
};<|MERGE_RESOLUTION|>--- conflicted
+++ resolved
@@ -1,7 +1,5 @@
-const axios = require("axios");
 const sdk = require("@defillama/sdk");
 const abi = require("../sperax/abi.json");
-const BigNumber = require("bignumber.js");
 const {staking} = require("../helper/staking.js");
 
 const ethStakingAddr = "0xbF82a3212e13b2d407D10f5107b5C8404dE7F403";
@@ -13,19 +11,10 @@
 const ethSPA = '0xB4A3B0Faf0Ab53df58001804DdA5Bfc6a3D59008';
 const USDsAddress = '0xD74f5255D557944cf7Dd0E45FF521520002D5748';
 
-const fetchUSDsPrice = async () => {
-    const res = await axios.get(
-        "https://api.coingecko.com/api/v3/simple/price?ids=sperax-usd&vs_currencies=usd"
-    );
-
-    return res.data['sperax-usd'].usd;
-};
-
 async function tvl(timestamp, ethBlock, chainBlocks) {
     const chain = 'arbitrum';
     const block = chainBlocks[chain];
 
-<<<<<<< HEAD
     let tvlInUSD = (await sdk.api.abi.call({
         abi: abi.totalValueLocked,
         chain: chain,
@@ -34,26 +23,13 @@
         block: block
     })).output;
 
-    let tvlInUSDBn = BigNumber(tvlInUSD);
-    let usdsPrice = await fetchUSDsPrice();
-    let tvlInUSDs = tvlInUSDBn.div(usdsPrice);
-
-    const balances = {};
-    sdk.util.sumSingleBalance(balances, `arbitrum:${USDsAddress}`, tvlInUSDs.toFixed(0));
-    return balances;
-=======
-  const balances = {};
-  function getBalance (balances) {
-    for(let i =0; i < collateralTokens.length; i++) {
-      sdk.util.sumSingleBalance(balances, `arbitrum:${collateralTokens[i]}`, (BigNumber(collateralBalances[i]).plus(BigNumber(allstrategyBalance[i]))).toFixed(0))
+    return {
+      tether: tvlInUSD / 1e18
     }
-  }
-  getBalance(balances)
-  return balances
->>>>>>> 32d81609
 }
 
 module.exports = {
+  misrepresentedTokens: true,
     arbitrum: {
         tvl,
         staking: staking(arbStakingAddr, SPA, "arbitrum", `arbitrum:${SPA}`)
