--- conflicted
+++ resolved
@@ -1,78 +1,6 @@
 const { getUniTVL, sumTokensExport } = require('../helper/unknownTokens')
 const ZYBER = "0x3B475F6f2f41853706afc9Fa6a6b8C5dF1a2724c";
 
-<<<<<<< HEAD
-const stableSwapPools = {
-    '3pool': {
-        name: '3pool',
-        address: '0x969f7699fbB9C79d8B61315630CDeED95977Cfb8',
-        assets: ['USDC', 'USDT', 'DAI'],
-        lpToken: '3pool'
-    },
-}
-
-const stableSwapTokens = {
-    USDC: {
-        address: '0xff970a61a04b1ca14834a43f5de4533ebddb5cc8',
-        decimals: 6,
-        symbol: 'USDC',
-        gecko: 'usd-coin'
-    },
-    USDT: {
-        address: '0xFd086bC7CD5C481DCC9C85ebE478A1C0b69FCbb9',
-        decimals: 6,
-        symbol: 'USDT',
-        gecko: 'tether'
-    },
-    DAI: {
-        address: '0xDA10009cBd5D07dd0CeCc66161FC93D7c9000da1',
-        decimals: 18,
-        symbol: 'DAI',
-        gecko: 'dai'
-    }
-}
-
-async function stableDexTVL(timestamp, _block, chainBlocks) {
-    const block = chainBlocks.arbitrum
-    let balances = {};
-    let calls = [];
-
-    for (const pool of Object.values(stableSwapPools)) {
-        for (const token of pool.assets)
-            if (stableSwapTokens[token]) {
-                calls.push({
-                    target: stableSwapTokens[token].address,
-                    params: pool.address,
-                });
-            }
-    }
-
-    // Pool Balances
-    let balanceOfResults = await sdk.api.abi.multiCall({
-        block,
-        calls: calls,
-        abi: "erc20:balanceOf",
-        chain: 'arbitrum'
-    });
-
-    // Compute Balances
-    balanceOfResults.output.forEach((balanceOf) => {
-        let address = balanceOf.input.target;
-        let amount = balanceOf.output;
-        amount = BigNumber(amount).toFixed();
-        balances[address] = BigNumber(balances[address] || 0)
-            .plus(amount)
-            .toFixed();
-    });
-
-
-    const finalBalances = {}
-    for (const tokenAddress in balances) {
-        const asset = Object.values(stableSwapTokens).find(r => r.address.toLowerCase() == tokenAddress.toLowerCase());
-        sdk.util.sumSingleBalance(finalBalances, asset.gecko, (balances[tokenAddress]) / (10 ** asset.decimals))
-    }
-=======
->>>>>>> 0ff220ae
 
 const dexTVL = getUniTVL({ factory: '0xaC2ee06A14c52570Ef3B9812Ed240BCe359772e7', fetchBalances: true, useDefaultCoreAssets: true })
 
