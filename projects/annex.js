--- conflicted
+++ resolved
@@ -5,11 +5,6 @@
 
 const wCRO = "0x5C7F8A570d578ED84E63fdFA7b1eE72dEae1AE23";
 const cCRO = "0x61FCA31c51aCc4CC683291Be936E6799AeAAFe41";
-
-async function kava() {
-  const lending = await axios.get("https://kavaapi.annex.finance/api/v1/governance/annex");
-  return Number(lending.data.data.totalLiquidity);
-}
 
 module.exports = {
   methodology:
@@ -32,12 +27,4 @@
         addr => `cronos:${addr}`,
     ),
   },
-<<<<<<< HEAD
-  kava: {
-    fetch: kava,
-  },
-  fetch: async () => (await bsc()) + (await cronos()) + (await kava()),
-};
-=======
-}; // node test.js projects/annex.js
->>>>>>> df0866ba
+}; // node test.js projects/annex.js