const addresses = require("./addresses.json");
<<<<<<< HEAD
const { sumTokensExport, nullAddress } = require('../helper/unwrapLPs');
=======
const { sumTokensExport, nullAddress, } = require('../helper/unwrapLPs')
>>>>>>> 6946494b

module.exports = {};

Object.keys(addresses).forEach(chain => {
<<<<<<< HEAD
  const { ERC20Handler: owner, Tokens } = addresses[chain]
  
  module.exports[chain] = {
    tvl: sumTokensExport({ chain, owner, tokens: [nullAddress, ...Tokens]})
=======
  const {ERC20Handler, Tokens, } = addresses[chain]
  module.exports[chain] = {
    tvl: sumTokensExport({ chain, owner: ERC20Handler, tokens: [...Tokens, nullAddress, ]})
>>>>>>> 6946494b
  }
})<|MERGE_RESOLUTION|>--- conflicted
+++ resolved
@@ -1,22 +1,13 @@
 const addresses = require("./addresses.json");
-<<<<<<< HEAD
 const { sumTokensExport, nullAddress } = require('../helper/unwrapLPs');
-=======
-const { sumTokensExport, nullAddress, } = require('../helper/unwrapLPs')
->>>>>>> 6946494b
+
 
 module.exports = {};
 
 Object.keys(addresses).forEach(chain => {
-<<<<<<< HEAD
   const { ERC20Handler: owner, Tokens } = addresses[chain]
   
   module.exports[chain] = {
     tvl: sumTokensExport({ chain, owner, tokens: [nullAddress, ...Tokens]})
-=======
-  const {ERC20Handler, Tokens, } = addresses[chain]
-  module.exports[chain] = {
-    tvl: sumTokensExport({ chain, owner: ERC20Handler, tokens: [...Tokens, nullAddress, ]})
->>>>>>> 6946494b
   }
 })