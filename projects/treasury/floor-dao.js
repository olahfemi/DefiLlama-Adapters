<<<<<<< HEAD
const ADDRESSES = require('../helper/coreAssets.json')
const {  nullAddress,treasuryExports } = require("../helper/treasury");

=======
>>>>>>> 23c7f593
const floorTreasury1 = "0x91E453f442d25523F42063E1695390e325076ca2";
const floorTreasury2 = "0xa9d93a5cca9c98512c8c56547866b1db09090326";

const FLOOR = "0xf59257e961883636290411c11ec5ae622d19455e";
const index = require('../floor-dao/index')
const { ohmTreasury } = require('../helper/treasury')
const { staking } = require('../helper/staking')

<<<<<<< HEAD

module.exports = treasuryExports({
  ethereum: {
    tokens: [ 
        nullAddress,
        ADDRESSES.ethereum.WETH,//WETH
        ADDRESSES.ethereum.USDC,//USDC
     ],
    owners: [floorTreasury1, floorTreasury2],
    ownTokens: [FLOOR],
  },
})
=======
module.exports = ohmTreasury(index)
module.exports.ethereum.ownTokens = staking([floorTreasury1, floorTreasury2], FLOOR)
>>>>>>> 23c7f593
<|MERGE_RESOLUTION|>--- conflicted
+++ resolved
@@ -1,9 +1,3 @@
-<<<<<<< HEAD
-const ADDRESSES = require('../helper/coreAssets.json')
-const {  nullAddress,treasuryExports } = require("../helper/treasury");
-
-=======
->>>>>>> 23c7f593
 const floorTreasury1 = "0x91E453f442d25523F42063E1695390e325076ca2";
 const floorTreasury2 = "0xa9d93a5cca9c98512c8c56547866b1db09090326";
 
@@ -12,20 +6,5 @@
 const { ohmTreasury } = require('../helper/treasury')
 const { staking } = require('../helper/staking')
 
-<<<<<<< HEAD
-
-module.exports = treasuryExports({
-  ethereum: {
-    tokens: [ 
-        nullAddress,
-        ADDRESSES.ethereum.WETH,//WETH
-        ADDRESSES.ethereum.USDC,//USDC
-     ],
-    owners: [floorTreasury1, floorTreasury2],
-    ownTokens: [FLOOR],
-  },
-})
-=======
 module.exports = ohmTreasury(index)
-module.exports.ethereum.ownTokens = staking([floorTreasury1, floorTreasury2], FLOOR)
->>>>>>> 23c7f593
+module.exports.ethereum.ownTokens = staking([floorTreasury1, floorTreasury2], FLOOR)