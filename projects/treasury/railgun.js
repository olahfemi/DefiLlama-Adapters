--- conflicted
+++ resolved
@@ -91,12 +91,7 @@
         ADDRESSES.polygon.USDT,//usdt
         ADDRESSES.polygon.DAI,//dai
         "0x1a3acf6D19267E2d3e7f898f42803e90C9219062",//fxs
-<<<<<<< HEAD
-        ADDRESSES.ethereum.WSTETH,//wsteth
-        ADDRESSES.polygon.WBTC,//wbtc
-=======
         "0x1BFD67037B42Cf73acF2047067bd4F2C47D9BfD6",//wbtc
->>>>>>> 23c7f593
         "0xE5417Af564e4bFDA1c483642db72007871397896",//gns
         "0x2C89bbc92BD86F8075d1DEcc58C7F4E0107f286b",//avax
         "0x53E0bca35eC356BD5ddDFebbD1Fc0fD03FaBad39",//link
