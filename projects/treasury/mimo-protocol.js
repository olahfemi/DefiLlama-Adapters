--- conflicted
+++ resolved
@@ -39,27 +39,17 @@
   polygon: {
     tokens: [
         nullAddress,
-<<<<<<< HEAD
-        ADDRESSES.polygon.USDC//USDC
-    ]
-=======
         '0x2791Bca1f2de4661ED88A30C99A7a9449Aa84174'//USDC
     ],
     owners: [treasury, treasury1, treasurypolygon, treasurypolygon1, treasuryfantom, treasuryfantom1],
     ownTokens: [MIMOpolygon,],
->>>>>>> 23c7f593
   },
   fantom: {
     tokens: [
         nullAddress,
-<<<<<<< HEAD
-        ADDRESSES.fantom.USDC//USDC
-    ]
-=======
         '0x04068DA6C83AFCFA0e13ba15A6696662335D5B75'//USDC
     ],
     owners: [treasury, treasury1, treasurypolygon, treasurypolygon1, treasuryfantom, treasuryfantom1],
     ownTokens: [MIMOfantom,],
->>>>>>> 23c7f593
   }
 })