<<<<<<< HEAD
const ADDRESSES = require('../helper/coreAssets.json')
const { treasuryExports, nullAddress } = require("../helper/treasury");
const treasury = "0xFa82f1bA00b0697227E2Ad6c668abb4C50CA0b1F";
const jones = "0x10393c20975cF177a3513071bC110f7962CD67da";
const tokens = [
  nullAddress,
  ADDRESSES.arbitrum.USDC, // USDC
  "0x3d9907F9a368ad0a51Be60f7Da3b97cf940982D8", // GRAIL
  ADDRESSES.arbitrum.MIM, // MIM
  "0x3CAaE25Ee616f2C8E13C74dA0813402eae3F496b", // xGRAIL
  "0x616279fF3dBf57A55e3d1F2E309e5D704E4e58Ae", // jGLP-USDC CMLT-LP
  "0x2bcd0aac7D98697D8760fB291625829113E354e7", // jUSDC-WETH CMLT-LP
  "0x7241bC8035b65865156DDb5EdEf3eB32874a3AF6", // jGLP
  "0xe66998533a1992ecE9eA99cDf47686F4fc8458E0", // jUSDC
  "0xd2D1162512F927a7e282Ef43a362659E4F2a728F", // sbfGMX
];
=======
const { nullAddress, treasuryExports } = require("../helper/treasury");

const treasury = "0xFa82f1bA00b0697227E2Ad6c668abb4C50CA0b1F";
const jones = "0x10393c20975cF177a3513071bC110f7962CD67da";

>>>>>>> 23c7f593
module.exports = treasuryExports({
  arbitrum: {
    tokens: [ 
        nullAddress,
        "0xFF970A61A04b1cA14834A43f5dE4533eBDDB5CC8", // USDC
        "0x3d9907F9a368ad0a51Be60f7Da3b97cf940982D8", // GRAIL
        "0xFEa7a6a0B346362BF88A9e4A88416B77a57D6c2A", // MIM
        "0x3CAaE25Ee616f2C8E13C74dA0813402eae3F496b", // xGRAIL
        "0x616279fF3dBf57A55e3d1F2E309e5D704E4e58Ae", // jGLP-USDC CMLT-LP
        "0x2bcd0aac7D98697D8760fB291625829113E354e7", // jUSDC-WETH CMLT-LP
        "0x7241bC8035b65865156DDb5EdEf3eB32874a3AF6", // jGLP
        "0xe66998533a1992ecE9eA99cDf47686F4fc8458E0", // jUSDC
        "0xd2D1162512F927a7e282Ef43a362659E4F2a728F", // sbfGMX
     ],
    owners: [treasury,],
    ownTokens: [jones],
  },
  ethereum: {
    tokens: [ 
        nullAddress,
        "0xA0b86991c6218b36c1d19D4a2e9Eb0cE3606eB48", // USDC
     ],
    owners: [treasury,],
    ownTokens: [],
  },
})<|MERGE_RESOLUTION|>--- conflicted
+++ resolved
@@ -1,27 +1,8 @@
-<<<<<<< HEAD
-const ADDRESSES = require('../helper/coreAssets.json')
-const { treasuryExports, nullAddress } = require("../helper/treasury");
-const treasury = "0xFa82f1bA00b0697227E2Ad6c668abb4C50CA0b1F";
-const jones = "0x10393c20975cF177a3513071bC110f7962CD67da";
-const tokens = [
-  nullAddress,
-  ADDRESSES.arbitrum.USDC, // USDC
-  "0x3d9907F9a368ad0a51Be60f7Da3b97cf940982D8", // GRAIL
-  ADDRESSES.arbitrum.MIM, // MIM
-  "0x3CAaE25Ee616f2C8E13C74dA0813402eae3F496b", // xGRAIL
-  "0x616279fF3dBf57A55e3d1F2E309e5D704E4e58Ae", // jGLP-USDC CMLT-LP
-  "0x2bcd0aac7D98697D8760fB291625829113E354e7", // jUSDC-WETH CMLT-LP
-  "0x7241bC8035b65865156DDb5EdEf3eB32874a3AF6", // jGLP
-  "0xe66998533a1992ecE9eA99cDf47686F4fc8458E0", // jUSDC
-  "0xd2D1162512F927a7e282Ef43a362659E4F2a728F", // sbfGMX
-];
-=======
 const { nullAddress, treasuryExports } = require("../helper/treasury");
 
 const treasury = "0xFa82f1bA00b0697227E2Ad6c668abb4C50CA0b1F";
 const jones = "0x10393c20975cF177a3513071bC110f7962CD67da";
 
->>>>>>> 23c7f593
 module.exports = treasuryExports({
   arbitrum: {
     tokens: [ 
