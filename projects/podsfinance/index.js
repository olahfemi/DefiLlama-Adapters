--- conflicted
+++ resolved
@@ -20,9 +20,6 @@
 async function ethTvl(time, ethBlock, chainBlocks) {
     const balances = {};
 
-<<<<<<< HEAD
-    await calcTvl(balances, "ethereum", ethBlock, FROM_BLOCK_ETH, OPTION_FACTORY_ETH, REGISTRY_ETH, USDC_ETH, AUSDC_ETH);
-=======
     await calcTvl(
         balances, 
         "ethereum", 
@@ -33,7 +30,6 @@
         USDC_ETH, 
         AUSDC_ETH
         );
->>>>>>> a8745b8a
   
     return balances;
 }
@@ -41,9 +37,6 @@
 async function polygonTvl(time, ethBlock, chainBlocks) {
     const balances = {};
 
-<<<<<<< HEAD
-    await calcTvl(balances, "polygon", chainBlocks["polygon"], FROM_BLOCK_POLYGON, OPTION_FACTORY_POLYGON, REGISTRY_POLYGON, USDC_POLYGON, AUSDC_POLYGON);
-=======
     await calcTvl(
         balances, 
         "polygon", 
@@ -55,15 +48,11 @@
         AUSDC_POLYGON,
         await transformPolygonAddress()
         );
->>>>>>> a8745b8a
   
     return balances;
 }
 
 
-<<<<<<< HEAD
-async function calcTvl(balances, chain, block, fromBlock, optionFactory, optionRegistry, usdc, ausdc){
-=======
 async function calcTvl(
     balances, 
     chain, 
@@ -75,7 +64,6 @@
     ausdc, 
     transform=a=>a
     ){
->>>>>>> a8745b8a
     const options = (await sdk.api.util.getLogs({
         target: optionFactory,
         topic: 'OptionCreated(address,address,uint8,uint8,address,address,uint256,uint256,uint256)',
@@ -114,10 +102,6 @@
         })),
         ...(chain == "polygon" && { chain })
     })
-<<<<<<< HEAD
-    let transform = addr => `${chain}:${addr}`
-=======
->>>>>>> a8745b8a
     sdk.util.sumMultiBalanceOf(balances, balanceOfs_USDC, true, transform)
     sdk.util.sumMultiBalanceOf(balances, balanceOfs_AUSDC, true, transform)
     return balances
@@ -129,10 +113,5 @@
       },
       polygon: {
         tvl: polygonTvl,
-<<<<<<< HEAD
       },
-}
-=======
-      }
-    }
->>>>>>> a8745b8a
+}