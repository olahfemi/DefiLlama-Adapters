<<<<<<< HEAD
    module.exports = {
=======
const { ohmTvl } = require('../helper/ohm')

const token = "0x057E0bd9B797f9Eeeb8307B35DbC8c12E534c41E";
const stakingContract = "0x4Eef9cb4D2DA4AB2A76a4477E9d2b07f403f0675";
const treasury = "0x05d0a05c1fd3a00ca1fc7a4a7321552c0dd80521";

const treasuryContracts = [
    ["0x8f3cf7ad23cd3cadbd9735aff958023239c6a063", false], // DAI
    ["0x7c9B16d845FE163F464d265193cC2B4eE3faC326", true] // GURU-DAI SLP
]

module.exports = {
    hallmarks: [
        [1651320000,"NidhiDAO/TangibleDAO Merge"] //https://twitter.com/tangibleDAO/status/1520512970962313216
      ],
>>>>>>> 47e2ab34
    deadFrom: 1648765747,
    polygon: {
        tvl: () => 0
    }
}<|MERGE_RESOLUTION|>--- conflicted
+++ resolved
@@ -1,24 +1,9 @@
-<<<<<<< HEAD
-    module.exports = {
-=======
-const { ohmTvl } = require('../helper/ohm')
-
-const token = "0x057E0bd9B797f9Eeeb8307B35DbC8c12E534c41E";
-const stakingContract = "0x4Eef9cb4D2DA4AB2A76a4477E9d2b07f403f0675";
-const treasury = "0x05d0a05c1fd3a00ca1fc7a4a7321552c0dd80521";
-
-const treasuryContracts = [
-    ["0x8f3cf7ad23cd3cadbd9735aff958023239c6a063", false], // DAI
-    ["0x7c9B16d845FE163F464d265193cC2B4eE3faC326", true] // GURU-DAI SLP
-]
-
 module.exports = {
-    hallmarks: [
-        [1651320000,"NidhiDAO/TangibleDAO Merge"] //https://twitter.com/tangibleDAO/status/1520512970962313216
-      ],
->>>>>>> 47e2ab34
-    deadFrom: 1648765747,
-    polygon: {
-        tvl: () => 0
-    }
+  hallmarks: [
+    [1651320000, "NidhiDAO/TangibleDAO Merge"] //https://twitter.com/tangibleDAO/status/1520512970962313216
+  ],
+  deadFrom: 1648765747,
+  polygon: {
+    tvl: () => 0
+  }
 }