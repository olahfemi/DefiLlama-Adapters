--- conflicted
+++ resolved
@@ -70,13 +70,10 @@
   FUNCTIONX = "functionx",
   ENERGYWEB = "energyweb",
   MIXIN = "mixin",
-<<<<<<< HEAD
-  THORCHAIN ="thorchain"
-=======
+  THORCHAIN ="thorchain",
   MILKOMEDA = "milkomeda",
   FLOW = "flow",
   FUSION = "fusion"
->>>>>>> d13a45de
 }
 
 // Don´t use
