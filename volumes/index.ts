import mooniswap from "./adapters/mooniswap";
import balancer from "./adapters/balancer";
import bancor from "./adapters/bancor";
import carthage from "./adapters/carthage";
import champagneswap from "./adapters/champagneswap";
import curve from "./adapters/curve";
import dodo from "./adapters/dodo";
import katana from "./adapters/katana";
import klayswap from "./adapters/klayswap";
import osmosis from "./adapters/osmosis";
import pancakeswap from "./adapters/pancakeswap";
import quickswap from "./adapters/quickswap";
import raydium from "./adapters/raydium";
import saros from "./adapters/saros";
import serum from "./adapters/serum";
import soulswap from "./adapters/soulswap";
import spiritswap from "./adapters/spiritswap";
import spookyswap from "./adapters/spookyswap";
import sushiswap from "./adapters/sushiswap";
import terraswap from "./adapters/terraswap";
import traderjoe from "./adapters/traderjoe";
import uniswap from "./adapters/uniswap";
import yieldfields from "./adapters/yieldfields";
import gmx from "./adapters/gmx";
import velodrome from "./adapters/velodrome";
import woofi from "./adapters/woofi";
import hashflow from "./adapters/hashflow";
import biswap from "./adapters/biswap";
import zipswap from "./adapters/zipswap";
import wardenswap from "./adapters/wardenswap";
import apeswap from "./adapters/apeswap";
import kyberswap from "./adapters/kyberswap";
import orca from "./adapters/orca";
import pangolin from "./adapters/pangolin";
import refFinance from "./adapters/ref-finance";
import saber from "./adapters/saber";
import solidly from "./adapters/solidly";
import yoshiExchange from "./adapters/yoshi-exchange";
import platypus from "./adapters/platypus";
import wombatExchange from "./adapters/wombat-exchange";
import wingriders from "./adapters/wingriders";
import minswap from "./adapters/minswap";
<<<<<<< HEAD
import mojitoswap from "./adapters/mojitoswap";
=======
import vvsFinance from "./adapters/vvs-finance";
import mmStableswapPolygon from "./adapters/mm-stableswap-polygon";
import dfyn from "./adapters/dfyn";
import radioshack from "./adapters/radioshack";
>>>>>>> abb957e2

export default {
  mooniswap,
  balancer,
  bancor,
  carthage,
  champagneswap,
  curve,
  dodo,
  katana,
  klayswap,
  osmosis,
  pancakeswap,
  quickswap,
  raydium,
  saros,
  serum,
  soulswap,
  spiritswap,
  spookyswap,
  sushiswap,
  terraswap,
  traderjoe,
  uniswap,
  yieldfields,
  gmx,
  velodrome,
  woofi,
  hashflow,
  biswap,
  zipswap,
  wardenswap,
  apeswap,
  kyberswap,
  orca,
  pangolin,
  "ref-finance": refFinance,
  saber,
  solidly,
  "yoshi-exchange": yoshiExchange,
  platypus,
  "wombat-exchange": wombatExchange,
  wingriders,
  minswap,
<<<<<<< HEAD
  mojitoswap
=======
  "vvs-finance": vvsFinance,
  "mm-stableswap-polygon": mmStableswapPolygon,
  dfyn,
  radioshack
>>>>>>> abb957e2
  // lyra -> OPTIONS DEX, not enable for now
};<|MERGE_RESOLUTION|>--- conflicted
+++ resolved
@@ -40,14 +40,11 @@
 import wombatExchange from "./adapters/wombat-exchange";
 import wingriders from "./adapters/wingriders";
 import minswap from "./adapters/minswap";
-<<<<<<< HEAD
 import mojitoswap from "./adapters/mojitoswap";
-=======
 import vvsFinance from "./adapters/vvs-finance";
 import mmStableswapPolygon from "./adapters/mm-stableswap-polygon";
 import dfyn from "./adapters/dfyn";
 import radioshack from "./adapters/radioshack";
->>>>>>> abb957e2
 
 export default {
   mooniswap,
@@ -92,13 +89,10 @@
   "wombat-exchange": wombatExchange,
   wingriders,
   minswap,
-<<<<<<< HEAD
-  mojitoswap
-=======
+  mojitoswap,
   "vvs-finance": vvsFinance,
   "mm-stableswap-polygon": mmStableswapPolygon,
   dfyn,
   radioshack
->>>>>>> abb957e2
   // lyra -> OPTIONS DEX, not enable for now
 };