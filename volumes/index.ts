--- conflicted
+++ resolved
@@ -40,12 +40,9 @@
 import wombatExchange from "./adapters/wombat-exchange";
 import wingriders from "./adapters/wingriders";
 import minswap from "./adapters/minswap";
-<<<<<<< HEAD
 import mojitoswap from "./adapters/mojitoswap";
-=======
 import mdex from "./adapters/mdex";
 import meshswap from "./adapters/meshswap";
->>>>>>> 9fbfb0b7
 import vvsFinance from "./adapters/vvs-finance";
 import mmStableswapPolygon from "./adapters/mm-stableswap-polygon";
 import dfyn from "./adapters/dfyn";
@@ -94,12 +91,9 @@
   "wombat-exchange": wombatExchange,
   wingriders,
   minswap,
-<<<<<<< HEAD
   mojitoswap,
-=======
   mdex,
   meshswap,
->>>>>>> 9fbfb0b7
   "vvs-finance": vvsFinance,
   "mm-stableswap-polygon": mmStableswapPolygon,
   dfyn,
