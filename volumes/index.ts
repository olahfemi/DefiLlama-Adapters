--- conflicted
+++ resolved
@@ -102,11 +102,8 @@
 import lif3Swap from "./adapters/lif3-swap";
 import swappi from "./adapters/swappi";
 import yodeswap from "./adapters/yodeswap";
-<<<<<<< HEAD
 import polycat from "./adapters/polycat";
-=======
 import defikingdoms from "./adapters/defikingdoms";
->>>>>>> 6a01e491
 
 export default {
   mooniswap,
@@ -211,10 +208,7 @@
   "lif3-swap": lif3Swap,
   swappi,
   yodeswap,
-<<<<<<< HEAD
-  polycat
-=======
+  polycat,
   defikingdoms
->>>>>>> 6a01e491
   // lyra -> OPTIONS DEX, not enable for now
 };