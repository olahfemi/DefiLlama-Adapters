--- conflicted
+++ resolved
@@ -192,9 +192,7 @@
 import fourSwap from "./adapters/4swap";
 import bisq from "./adapters/bisq";
 import tetu from "./adapters/tetu";
-<<<<<<< HEAD
 import thorswap from "./adapters/thorswap";
-=======
 import muesliswap from "./adapters/muesliswap";
 import ginFinance from "./adapters/gin-finance";
 import ferro from "./adapters/ferro";
@@ -202,7 +200,6 @@
 import chaingeFinance from "./adapters/chainge-finance";
 import wavelengthDao from "./adapters/wavelength-dao";
 
->>>>>>> d13a45de
 
 export default {
   mooniswap,
@@ -397,15 +394,12 @@
   "4swap": fourSwap,
   bisq,
   tetu,
-<<<<<<< HEAD
-  thorswap
-=======
+  thorswap,
   muesliswap,
   "gin-finance": ginFinance,
   ferro,
   "increment-swap": incrementSwap,
   "chainge-finance": chaingeFinance,
   "wavelength-dao": wavelengthDao
->>>>>>> d13a45de
   // lyra -> OPTIONS DEX, not enable for now
 };